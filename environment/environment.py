# ### Imports

# In[ ]:
from constants import PLAYER_CAT, GROUND_CAT, WEAPON_CAT, ALL_CATS  

import warnings
from typing import TYPE_CHECKING, Any, Generic, \
 SupportsFloat, TypeVar, Type, Optional, List, Dict, Callable
from enum import Enum, auto
from abc import ABC, abstractmethod
from dataclasses import dataclass, field, MISSING
from collections import defaultdict
from functools import partial
from typing import Tuple, Any

from PIL import Image, ImageSequence
import matplotlib.pyplot as plt

import gdown, os, math, random, shutil, json

import numpy as np
import torch
from torch import nn

import gymnasium
from gymnasium import spaces

import pygame
import pygame.gfxdraw
import pymunk
import pymunk.pygame_util
from pymunk.space_debug_draw_options import SpaceDebugColor
from pymunk.vec2d import Vec2d

import cv2
import skimage.transform as st
import skvideo
import skvideo.io
from IPython.display import Video


# ### MalachiteEnv Class

# In[ ]:


ObsType = TypeVar("ObsType")
ActType = TypeVar("ActType")
AgentID = TypeVar("AgentID")

# Reference PettingZoo AECEnv
class MalachiteEnv(ABC, Generic[ObsType, ActType, AgentID]):

    agents: list[AgentID]

    action_spaces: dict[AgentID, gymnasium.spaces.Space]
    observation_spaces: dict[
        AgentID, gymnasium.spaces.Space
    ]

    # Whether each agent has just reached a terminal state
    terminations: dict[AgentID, bool]
    truncations: dict[AgentID, bool]
    rewards: dict[AgentID, float]  # Reward from the last step for each agent
    # Cumulative rewards for each agent
    _cumulative_rewards: dict[AgentID, float]
    infos: dict[
        AgentID, dict[str, Any]
    ]  # Additional information from the last step for each agent

    def __init__(self):
        pass

    @abstractmethod
    def step(self, action: dict[AgentID, ActType]) -> tuple[ObsType,]:
        pass

    @abstractmethod
    def reset(self, seed: int | None = None, options: dict | None = None) -> None:
        pass

    @abstractmethod
    def observe(self, agent: AgentID) -> ObsType | None:
        pass

    @abstractmethod
    def render(self) -> None | np.ndarray | str | list:
        pass

    @abstractmethod
    def close(self) -> None:
        pass

    def show_image(self, image: np.ndarray) -> None:
        plt.imshow(image)
        plt.axis('off')
        plt.show()

    def observation_space(self, agent: AgentID) -> gymnasium.spaces.Space:
        return self.observation_spaces[agent]

    def action_space(self, agent: AgentID) -> gymnasium.spaces.Space:
        return self.action_spaces[agent]


# ## Environment (DO NOT MODIFY)
# Defines the environment for the game. Code adapted from the following sources:
# - [Shootout AI](https://github.com/ajwm8103/shootoutai/tree/main)
# - [Diffusion Policy](https://diffusion-policy.cs.columbia.edu/)

# ### Low High Class
# Helps structure observation and action spaces.

# In[ ]:


@dataclass
class ActHelper():
    low: list[Any] = field(default_factory=list)
    high: list[Any] = field(default_factory=list)
    sections: Dict[str, int] = field(default_factory=dict)

    def get_as_np(self) -> Tuple[np.ndarray, np.ndarray]:
        """Return the low and high bounds as NumPy arrays."""
        return np.array(self.low), np.array(self.high)

    def get_as_box(self) -> spaces.Box:
        lowarray, higharray = self.get_as_np()
        return spaces.Box(
            low=lowarray,
            high=higharray,
            shape=lowarray.shape,
            dtype=np.float32
        )

    def zeros(self) -> np.ndarray:
        """
        Returns a zeros vector with the same total dimension as defined by the low vector.
        """
        return np.zeros(len(self.low))

    def add_key(self, name: str):
        """
        Adds a new section with a label to the overall low and high lists.

        Parameters:
            name: A string that identifies the section (e.g., "global_position").
            low_values: A list of low values for this section.
            high_values: A list of high values for this section.

        The method appends the values to the overall lists and records the indices
        where this section is stored. This is later used for observation parsing.
        """
        name = name.lower()
        self.low += [0]
        self.high += [1]
        self.sections[name] = len(self.low)-1

    def press_keys(self, keys: str | List[str], action: Optional[np.ndarray]=None) -> np.ndarray:
        """
        Set a part of the action vector corresponding to the named section.

        Parameters:
            action: The full action vector (np.ndarray) that will be modified.
            partial_action: The values to set for the section.
            name: The section name whose slice is to be replaced.

        Returns:
            The updated action vector.

        Raises:
            ValueError: If the partial action's size does not match the section size.
        """
        if isinstance(keys, str):
            keys = [keys]
        if action is None:
            action = self.zeros()

        for key in keys:
            key = key.lower()
            if key not in self.sections:
                raise KeyError(f"Key '{key}' not found in keys: {self.sections.keys()}")
            action[self.sections[key]] = 1
        return action

    def print_all_sections(self) -> None:
        """
        Prints the names and indices of all sections.
        """
        for name, (start, end) in self.sections.items():
            print(f"{name}: {end - start}")

@dataclass
class ObsHelper():
    low: list[Any] = field(default_factory=list)
    high: list[Any] = field(default_factory=list)
    sections: Dict[str, Tuple[int, int]] = field(default_factory=dict)

    def get_as_np(self) -> Tuple[np.ndarray, np.ndarray]:
        """Return the low and high bounds as NumPy arrays."""
        return np.array(self.low), np.array(self.high)

    def get_as_box(self) -> spaces.Box:
        lowarray, higharray = self.get_as_np()
        return spaces.Box(
            low=lowarray,
            high=higharray,
            shape=lowarray.shape,
            dtype=np.float32
        )

    def zeros(self) -> np.ndarray:
        """
        Returns a zeros vector with the same total dimension as defined by the low vector.
        """
        return np.zeros(len(self.low))

    def add_section(self, low_values: List[Any], high_values: List[Any], name: str) :
        """
        Adds a new section with a label to the overall low and high lists.

        Parameters:
            name: A string that identifies the section (e.g., "global_position").
            low_values: A list of low values for this section.
            high_values: A list of high values for this section.

        The method appends the values to the overall lists and records the indices
        where this section is stored. This is later used for observation parsing.
        """
        name = name.lower()
        start_idx = len(self.low)  # Starting index for this section.
        self.low += low_values
        self.high += high_values
        end_idx = len(self.low)    # Ending index (exclusive) for this section.
        self.sections[name] = (start_idx, end_idx)

    def get_section(self, obs: np.ndarray, name: str) -> np.ndarray:
        start, end = self.sections[name]
        return obs[start:end]

    def print_all_sections(self) -> None:
        """
        Prints the names and indices of all sections.
        """
        for name, (start, end) in self.sections.items():
            print(f"{name}: {end - start}")


# ### KeyIconPanel

# In[ ]:


import pygame
import numpy as np

class KeyIconPanel():
    def __init__(self, side: str, edge_percentage: float,
                 width_percentage: float, height_percentage: float,
                 font_size: int = 12):
        """
        :param side: "left" or "right". Determines which edge (far left or far right) is positioned at the given percentage.
        :param edge_percentage: Fraction of the screen width at which the far edge of the panel is placed.
                                For "left", this is the left edge; for "right", this is the right edge.
        :param width_percentage: Panel width as a fraction of screen width.
        :param height_percentage: Panel height as a fraction of screen height.
        :param font_size: Font size for the key labels.
        """
        self.side = side.lower()
        self.edge_percentage = edge_percentage
        self.width_percentage = width_percentage
        self.height_percentage = height_percentage
        self.font_size = font_size
        # Define the keys in order: first 4 (W, A, S, D), then space, then 5 (G, H, J, K, L)
        self.keys = ["W", "A", "S", "D", "Space", "G", "H", "J", "K", "L", "q", "v"]

    def draw_key_icon(self, surface, rect: pygame.Rect, key_label: str, pressed: bool, font):
        """
        Draws a key icon in the specified rect.
          - Draws a rectangle with a 2-pixel border.
          - If pressed, the border and text are red; if not, they are white.
        """
        color = (255, 0, 0) if pressed else (255, 255, 255)
        # Draw the rectangle outline
        pygame.draw.rect(surface, color, rect, 1)
        # Render the key label (centered)
        text_surface = font.render(key_label, True, color)
        text_rect = text_surface.get_rect(center=rect.center)
        surface.blit(text_surface, text_rect)

    def draw(self, camera, input_vector: np.ndarray):
        """
        Draws the panel and key icons onto the given canvas.

        :param canvas: The pygame.Surface on which to draw.
        :param screen_size: Tuple (screen_width, screen_height).
        :param input_vector: np.ndarray of booleans or 0/1 with length 10 in the order [W, A, S, D, Space, G, H, J, K, L].
        """
        canvas = camera.canvas
        screen_width, screen_height = camera.window_width, camera.window_height

        # Calculate panel dimensions
        panel_width = screen_width * self.width_percentage
        panel_height = screen_height * self.height_percentage

        # Determine panel x based on side
        if self.side == "left":
            x = screen_width * self.edge_percentage
        elif self.side == "right":
            x = screen_width * self.edge_percentage - panel_width
        else:
            # Default to centered horizontally if side is invalid.
            x = (screen_width - panel_width) / 2

        # For vertical placement, we'll position the panel at 10% from the top.
        y = screen_height * 0.2
        panel_rect = pygame.Rect(int(x), int(y), int(panel_width), int(panel_height))
        # Draw panel background and border
        pygame.draw.rect(canvas, (50, 50, 50), panel_rect)  # dark gray background
        pygame.draw.rect(canvas, (255, 255, 255), panel_rect, 2)  # white border

        # Create a font for the key icons.
        font = pygame.font.Font(None, self.font_size)
        # Divide the panel vertically into 3 rows.
        row_height = panel_rect.height / 3

        # Row 1: WASD (first 4 keys)
        row1_keys = self.keys[0:4]
        row1_count = len(row1_keys)
        for idx, key in enumerate(row1_keys):
            cell_width = panel_rect.width / row1_count
            cell_rect = pygame.Rect(
                panel_rect.x + idx * cell_width,
                panel_rect.y,
                cell_width,
                row_height
            )
            # Add padding for the icon.
            icon_rect = cell_rect.inflate(-2, -2)
            pressed = input_vector[idx] > 0.5
            self.draw_key_icon(canvas, icon_rect, key, pressed, font)

        # Row 2: Spacebar (only one icon)
        cell_rect = pygame.Rect(
            panel_rect.x,
            panel_rect.y + row_height,
            panel_rect.width,
            row_height
        )
        # Center the spacebar icon in its cell.
        icon_rect = cell_rect.inflate(-2, -2)
        pressed = input_vector[4] > 0.5
        self.draw_key_icon(canvas, icon_rect, "Space", pressed, font)

        # Row 3: GHJKL (last 5 keys)
        row3_keys = self.keys[5:10]
        row3_count = len(row3_keys)
        for idx, key in enumerate(row3_keys):
            cell_width = panel_rect.width / row3_count
            cell_rect = pygame.Rect(
                panel_rect.x + idx * cell_width,
                panel_rect.y + 2 * row_height,
                cell_width,
                row_height
            )
            icon_rect = cell_rect.inflate(-2, -2)

            a = [4,0,2,3,1]
            pressed = input_vector[5 + a[idx]] > 0.5
            self.draw_key_icon(canvas, icon_rect, key, pressed, font)

                # Row 4: q and v (last 2 keys)
        row4_keys = self.keys[10:12]
        row4_count = len(row4_keys)
        for idx, key in enumerate(row4_keys):
            cell_width = panel_rect.width / row4_count
            cell_rect = pygame.Rect(
                panel_rect.x + idx * cell_width,
                panel_rect.y + 3 * row_height,   # row index 3 (fourth row)
                cell_width,
                row_height
            )
            icon_rect = cell_rect.inflate(-2, -2)
            pressed = input_vector[10 + idx] > 0.5
            self.draw_key_icon(canvas, icon_rect, key, pressed, font)



# ### UIHandler

# In[ ]:


class UIHandler():

    def __init__(self, camera):
        # Score images

        SCALE_FACTOR = 0.11
        self.agent_1_score = pygame.image.load('assets/ui/player1ui.png')
        self.agent_1_score = pygame.transform.scale(self.agent_1_score, (int(SCALE_FACTOR * self.agent_1_score.get_width()), int(SCALE_FACTOR * self.agent_1_score.get_height())))
        self.agent_2_score = pygame.image.load('assets/ui/player2ui.png')
        self.agent_2_score = pygame.transform.scale(self.agent_2_score, (int(SCALE_FACTOR * self.agent_2_score.get_width()), int(SCALE_FACTOR * self.agent_2_score.get_height())))

        # Life and death images
        SCALE_FACTOR_2 = SCALE_FACTOR * 0.375
        self.life = pygame.image.load('assets/ui/alicon_alive.png')
        self.life = pygame.transform.scale(self.life, (int(SCALE_FACTOR_2 * self.life.get_width()), int(SCALE_FACTOR_2 * self.life.get_height())))
        self.death = pygame.image.load('assets/ui/alicon_dead.png')
        self.death = pygame.transform.scale(self.death, (int(SCALE_FACTOR_2 * self.death.get_width()), int(SCALE_FACTOR_2 * self.death.get_height())))

        self.score_width, self.score_height = self.agent_1_score.get_size()
        self.agent_1_score_pos = (10, -10)  # Top-left
        self.agent_2_score_pos = (camera.window_width - self.score_width - 10, -10)  # Top-right

    def render(self, camera, env):
        canvas = camera.canvas

        # Score UI positions


        # Draw Score UI

        canvas.blit(self.agent_1_score, self.agent_1_score_pos)
        canvas.blit(self.agent_2_score, self.agent_2_score_pos)

        # Agent lives
        spacing = self.score_width / 3
        for i in range(len(env.players)):
            for j in range(env.players[i].stocks):
                canvas.blit(self.life, (10+j*spacing + i*(camera.window_width - 1.2 * self.score_width), self.score_height - 30))

            # Agent deaths
            for j in range(3 - env.players[i].stocks):
                canvas.blit(self.death, (10 + 2*spacing - j*spacing + i*(camera.window_width - 1.2 * self.score_width), self.score_height - 30))

        self.display_percentages(camera, env)
        self.display_team_name(camera, env)

    def display_team_name(self, camera, env):
        # Define the team name and the bounding rectangle for the text.
        team_name = "Testing this team name"
        # These values can be adjusted to suit your UI layout:
        team_rect_1 = pygame.Rect(self.agent_1_score_pos[0] + 0.2 * self.score_width,
                                self.agent_1_score_pos[1] + 0.75 * self.score_height,
                                0.8 * self.score_width,
                                0.2 * self.score_height)
        team_rect_2 = pygame.Rect(self.agent_2_score_pos[0] + 0 * self.score_width,
                                self.agent_2_score_pos[1] + 0.75 * self.score_height,
                                0.8 * self.score_width,
                                0.2 * self.score_height)
        team_rects = [team_rect_1, team_rect_2]

        # Create a font (same as used for percentages or adjust as needed)
        font = pygame.font.Font(None, 20)

        for i, team_rect in enumerate(team_rects):
            # Render the team name and check if it fits in the rectangle.
            text = env.agent_1_name if i == 0 else env.agent_2_name
            text_surface = font.render(text, True, (255, 255, 255))

            # If the text is too wide, shorten it and add an ellipsis.
            if text_surface.get_width() > team_rect.width:
                # Remove characters until it fits, then add ellipsis.
                while text_surface.get_width() > team_rect.width and len(text) > 0:
                    text = text[:-1]
                    text_surface = font.render(text + "...", True, (255, 255, 255))
                text = text + "..."
                text_surface = font.render(text, True, (255, 255, 255))

            # Draw a red rectangle outline for the team name.
            pygame.draw.rect(camera.canvas, (255, 0, 0), team_rect, 2)

            # Center the text in the rectangle and draw it.
            text_rect = text_surface.get_rect(center=team_rect.center)
            camera.canvas.blit(text_surface, text_rect)

    # Percentages (like SSBU)
    def display_percentages(self, camera, env):
        WHITE = (255, 255, 255)
        ORANGE = (255, 165, 0)
        RED = (255, 0, 0)
        YELLOW = (255, 255, 0)
        DARK_RED = (139, 0, 0)

        # Agent percentage text
        font = pygame.font.Font(None, 35)
        # render text & text colours:
        for i in range(len(env.players)):
            COLOUR = WHITE
            if 50 < env.players[i].damage < 100:
                COLOUR = YELLOW
            elif 100 <= env.players[i].damage < 150:
                COLOUR = ORANGE
            elif 150 <= env.players[i].damage < 200:
                COLOUR = RED
            elif env.players[i].damage >= 200:
                COLOUR = DARK_RED
            percentage = env.players[i].damage * 5 / 7
            text_surface = font.render(f'{percentage:.1f}%', True, COLOUR)
            # text_rect_background = pygame.draw.rect(self.screen, (255,255,255), (220+i*100, 75, 70, 56))
            # text_rect_background_border = pygame.draw.rect(self.screen, (0, 0, 0), (220+i*100, 75, 70, 56), 3)
            text_rect = text_surface.get_rect(center=(self.score_width + i*(camera.window_width - 2 * self.score_width), self.score_height * 1.5/4))
            camera.canvas.blit(text_surface, text_rect)


# ### Camera

# In[ ]:


class CameraResolution(Enum):
    LOW = 1
    MEDIUM = 2
    HIGH = 3

class RenderMode(Enum):
    NONE = 0
    RGB_ARRAY = 1
    PYGAME_WINDOW = 2

class Camera():
    screen_width_tiles: float = 29.8
    screen_height_tiles: float = 16.8
    pixels_per_tile: float = 43
    is_rendering: bool = False
    space: pymunk.Space
    pos: list[int] = [0,0]
    zoom: float = 2.0


    def reset(self, env):
        self.space = env.space
        self.objects = env.objects
        self.resolution = env.resolution
        self.resolutions = {
            CameraResolution.LOW: (480, 720),
            CameraResolution.MEDIUM: (720, 1280),
            CameraResolution.HIGH: (1080, 1920)
        }

        self.window_height, self.window_width = self.resolutions[self.resolution]

        # WIDTH HEIGHT in Pixels
        #screen_width_tiles: float = 29.8
        #screen_height_tiles: float = 16.8
        self.pixels_per_tile = self.window_width // self.screen_width_tiles

        #self.window_width = self.screen_width_tiles * self.pixels_per_tile
        #self.window_height = self.screen_height_tiles * self.pixels_per_tile
        self.steps = 0

    def scale_gtp(self) -> float:
        return self.pixels_per_tile * self.zoom

    def _setup_render(self, mode) -> None:
        pygame.init()

        self.ui_handler = UIHandler(self)

        self.key_panel_1 = KeyIconPanel(side="left", edge_percentage=0.22, width_percentage=0.12, height_percentage=0.08)
        self.key_panel_2 = KeyIconPanel(side="right", edge_percentage=0.78, width_percentage=0.12, height_percentage=0.08)

        if mode == RenderMode.PYGAME_WINDOW:
            pygame.display.set_caption("Env")
            self.canvas = pygame.display.set_mode((self.window_width, self.window_height))
            self.clock = pygame.time.Clock()

        # Define font
        self.font50 = pygame.font.Font(None, 50)  # Use the default font with size 50
        self.font = pygame.font.Font(None, 50)

    def process(self) -> None:
        self.steps += 1

    def ptg(self, x, y=None) -> tuple[int, int]:
        if isinstance(x, list) or isinstance(x, tuple) or isinstance(x, np.ndarray):
            x, y = x
        elif isinstance(x, pymunk.Vec2d):
            x, y = x.x, x.y

        scale_cst = self.scale_gtp()
        new_x = -self.screen_width_tiles / 2 + int(x / scale_cst)
        new_y = self.screen_height_tiles / 2 - int(y / scale_cst)
        return new_x, new_y

    def gtp(self, x, y=None) -> tuple[float, float]:
        if isinstance(x, list) or isinstance(x, tuple) or isinstance(x, np.ndarray):
            x, y = x
        elif isinstance(x, pymunk.Vec2d):
            x, y = x.x, x.y

        scale_cst = self.scale_gtp()
        new_x = self.window_width / 2 + (x - self.pos[0]) * scale_cst
        new_y = self.window_height / 2 + (y -self.pos[1]) * scale_cst

        #new_x = self.window_width / 2 + x * self.pixels_per_tile
        #new_y = self.window_height / 2 + y * self.pixels_per_tile
        return new_x, new_y

    def get_frame(self, env, mode=RenderMode.RGB_ARRAY, has_hitboxes=False):
        if not self.is_rendering:
            self._setup_render(mode)
            self.is_rendering = True


        # Expose the canvas for editing
        if mode == RenderMode.RGB_ARRAY:
            self.canvas = pygame.Surface((self.window_width, self.window_height))
        #canvas = pygame.display.set_mode((self.window_width, self.window_height))
        self.canvas.fill((0, 0, 0))

        # Transform PyMunk objects to have (0,0) at center, and such that units are appropriate
        #center_x = self.window_width // 2
        #center_y = self.window_height // 2
        #scale = self.pixels_per_tile
        #transform = pymunk.Transform.identity().translated(center_x, center_y).scaled(scale)

        #center_x = self.screen_width_tiles // 2 - self.pos[0]
        #center_y = self.screen_height_tiles // 2 - self.pos[1]
        center_x = self.window_width // 2
        center_y = self.window_height // 2
        scale = self.pixels_per_tile * self.zoom
        transform = pymunk.Transform.identity().translated(center_x, center_y).scaled(scale).translated(self.pos[0], self.pos[1])
        #transform = pymunk.Transform.identity().scaled(scale).translated(center_x, center_y).scaled(self.zoom)
        draw_options = DrawOptions(self.canvas)
        draw_options.transform = transform

        # Draw PyMunk objects
        #self.space.debug_draw(draw_options)

        #print(self.env.space)
        for obj_name, obj in self.objects.items():
            obj.render(self.canvas, self)

        # Draw UI + Text
        env.handle_ui(self.canvas)

        self.ui_handler.render(self, env)

        if hasattr(env, 'cur_action'):
            self.key_panel_1.draw(self, env.cur_action[0])
            self.key_panel_2.draw(self, env.cur_action[1])

        # img = np.transpose(
        #         np.array(pygame.surfarray.pixels3d(self.canvas)), axes=(1, 0, 2)
        #     )

        img = np.array(pygame.surfarray.pixels3d(self.canvas)).swapaxes(0, 1)[:, ::-1, :]
        img = np.rot90(img, k=1)  

        if mode == RenderMode.PYGAME_WINDOW:
            pygame.display.flip()
            pygame.event.pump()
            #pygame.display.update()
            self.clock.tick(50)

        return img

    def close(self) -> None:
        pygame.quit()


# ### Warehouse Brawl Environment

# In[ ]:


class Signal():
    def __init__(self, env):
        self._handlers: List[Callable] = []
        self.env = env

    def connect(self, handler: Callable):
        self._handlers.append(handler)

    def emit(self, *args, **kwargs):
        for handler in self._handlers:
            handler(self.env, *args, **kwargs)


# In[ ]:


class Result(Enum):
    WIN = "win"
    LOSS = "loss"
    DRAW = "draw"

@dataclass
class PlayerStats():
    damage_taken: float
    damage_done: float
    lives_left: int

@dataclass
class MatchStats():
    match_time: float  # Total match time in seconds
    player1: PlayerStats
    player2: PlayerStats
    player1_result: Result


# In[ ]:


# Define an enumeration for the moves
class MoveType(Enum):
    NONE = auto()         # no move
    NLIGHT = auto()       # grounded light neutral
    DLIGHT = auto()       # grounded light down
    SLIGHT = auto()       # grounded light side
    NSIG = auto()         # grounded heavy neutral
    DSIG = auto()         # grounded heavy down
    SSIG = auto()         # grounded heavy side
    NAIR = auto()         # aerial light neutral
    DAIR = auto()         # aerial light down
    SAIR = auto()         # aerial light side
    RECOVERY = auto()     # aerial heavy neutral and aerial heavy side
    GROUNDPOUND = auto()  # aerial heavy down

    def __int__(self):
        return self.value

    def __float__(self):
        return float(self.value)

# Define a frozen dataclass for the key
@dataclass(frozen=True)
class CompactMoveState():
    grounded: bool
    heavy: bool
    direction_type: int

# Create the dictionary mapping CompactMoveState to a Move
m_state_to_move = {
    CompactMoveState(True, False, 0): MoveType.NLIGHT,      # grounded light neutral
    CompactMoveState(True, False, 1): MoveType.DLIGHT,      # grounded light down
    CompactMoveState(True, False, 2): MoveType.SLIGHT,      # grounded light side
    CompactMoveState(True, True, 0): MoveType.NSIG,          # grounded heavy neutral
    CompactMoveState(True, True, 1): MoveType.DSIG,          # grounded heavy down
    CompactMoveState(True, True, 2): MoveType.SSIG,          # grounded heavy side
    CompactMoveState(False, False, 0): MoveType.NAIR,        # aerial light neutral
    CompactMoveState(False, False, 1): MoveType.DAIR,        # aerial light down
    CompactMoveState(False, False, 2): MoveType.SAIR,        # aerial light side
    CompactMoveState(False, True, 0): MoveType.RECOVERY,     # aerial heavy neutral
    CompactMoveState(False, True, 1): MoveType.GROUNDPOUND,  # aerial heavy down
    CompactMoveState(False, True, 2): MoveType.RECOVERY,     # aerial heavy side
}

class Facing(Enum):
    RIGHT = 1
    LEFT = -1

    def __int__(self):
        return self.value

    @staticmethod
    def flip(facing):
        return Facing.LEFT if facing == Facing.RIGHT else Facing.RIGHT

    @staticmethod
    def from_direction(direction: float) -> "Facing":
        return Facing.RIGHT if direction > 0 else Facing.LEFT

    @staticmethod
    def turn_check(facing, direction) -> bool:
        if facing == Facing.RIGHT and direction < 0:
            return True
        if facing == Facing.LEFT and direction > 0:
            return True
        return False


# In[ ]:


from pymunk.pygame_util import DrawOptions

"""Coord system
    +------ > x
    |
    |   . (2, 2)
    |
    |      . (3, 3)
    v
    y
"""

class WarehouseBrawl(MalachiteEnv[np.ndarray, np.ndarray, int]):

    BRAWL_TO_UNITS = 1.024 / 320  # Conversion factor

    def __init__(self, mode: RenderMode=RenderMode.RGB_ARRAY, resolution: CameraResolution=CameraResolution.MEDIUM, train_mode: bool = False):
        super(WarehouseBrawl, self).__init__()

        self.stage_width_tiles: float = 29.8
        self.stage_height_tiles: float = 16.8

        self.mode = mode
        self.resolution = resolution
        self.train_mode = train_mode

        self.agents = [0, 1] # Agent 0, agent 1
        self.logger = ['', '']

        # Params
        self.fps = 30
        self.dt = 1 / self.fps
        self.max_timesteps = self.fps * 90

        self.agent_1_name = 'Team 1'
        self.agent_2_name = 'Team 2'

        # Signals
        self.knockout_signal = Signal(self)
        self.win_signal = Signal(self)
        self.hit_during_stun = Signal(self)

        # Observation Space
        self.observation_space = self.get_observation_space()

        self.camera = Camera()

        # Action Space
        # WASD
        self.action_space = self.get_action_space()
        # spaces.Box(low=np.array([0] * 4), high=np.array([1] * 4), shape=(4,), dtype=np.float32)

        self.action_spaces, self.observation_spaces = {}, {}
        for agent_id in self.agents:
            self.action_spaces[agent_id] = self.action_space
            self.observation_spaces[agent_id] = self.observation_space

        self.load_attacks()

        self.reset()

    def get_observation_space(self):
        # lowarray = np.array(
        #     [0, -self.screen_width_tiles/2, -self.screen_width_tiles/2, 0, 0, 0, 0, 0] +
        #     [0 for _ in range(len(Player.states))] +
        #     [0] +
        #     [(0, -self.screen_width_tiles, -self.screen_width_tiles, 0, 0)[i%5] for i in range(self.max_ammo*5)] +
        #     [0, -self.screen_width_tiles/2, -self.screen_width_tiles/2, 0, -self.screen_width_tiles, -self.screen_width_tiles, -self.screen_width_tiles, -self.screen_width_tiles,
        #     0, 0, 0, 0] +
        #     [0 for _ in range(len(Player.states))] +
        #     [(0, -self.screen_width_tiles, -self.screen_width_tiles, 0, 0)[i%5] for i in range(self.max_ammo*5)] +
        #     [0]
        # )
        # higharray = np.array(
        #     [1, self.screen_width_tiles/2, self.screen_width_tiles/2, self.screen_width_tiles/2, 2 * math.pi, 10, 20, 3] +
        #     [1 for _ in range(len(Player.states))] +
        #     [2*math.pi] +
        #     [(1, self.screen_width_tiles, self.screen_width_tiles, 2*math.pi, 2*math.pi)[i%5] for i in range(self.max_ammo*5)] +
        #     [1, self.screen_width_tiles/2, self.screen_width_tiles/2, self.screen_width_tiles/2, self.screen_width_tiles, self.screen_width_tiles, self.screen_width_tiles, self.screen_width_tiles,
        #     2 * math.pi, 2 * math.pi, 20, 3] +
        #     [1 for _ in range(len(Player.states))] +
        #     [(1, self.screen_width_tiles, self.screen_width_tiles, 2*math.pi, 2*math.pi)[i%5] for i in range(self.max_ammo*5)] +
        #     [self.time_limit]
        # )

        obs_helper = ObsHelper()
        self.add_player_obs(obs_helper, 'player')
        self.add_player_obs(obs_helper, 'opponent')

        print('Obs space', obs_helper.low, obs_helper.high)

        self.obs_helper = obs_helper

        return self.obs_helper.get_as_box()

    def add_player_obs(self, obs_helper, name: str='player') -> None:
        # Note: Some low and high bounds are off here. To ensure everyone's code
        # still works, we are not modifying them, but will elaborate in comments.
        # Pos: Unnormalized, goes from [-18, -7], [18, 7], in game units
        obs_helper.add_section([-1, -1], [1, 1], f"{name}_pos")
        # Vel: Unnormalized, goes from [-10, -10], [10, 10] in game units
        obs_helper.add_section([-1, -1], [1, 1], f"{name}_vel")
        obs_helper.add_section([0], [1], f"{name}_facing")
        obs_helper.add_section([0], [1], f"{name}_grounded")
        obs_helper.add_section([0], [1], f"{name}_aerial")
        obs_helper.add_section([0], [2], f"{name}_jumps_left")
        obs_helper.add_section([0], [12], f"{name}_state")
        obs_helper.add_section([0], [1], f"{name}_recoveries_left")
        # Dodge timer: Unnormalized, goes from [0], [82] in frames.
        # Represents the time remaining until can dodge again
        obs_helper.add_section([0], [1], f"{name}_dodge_timer")
        # Stun frames: Unnormalized, goes from [0], [80] in frames
        # Represents the time remaining until the player transitions
        # out of StunState.
        obs_helper.add_section([0], [1], f"{name}_stun_frames")
        obs_helper.add_section([0], [1], f"{name}_damage")
        obs_helper.add_section([0], [3], f"{name}_stocks")
        obs_helper.add_section([0], [11], f"{name}_move_type")
        
        # Weapons: Unnormalized, goes from [0], [2] to represent weapon type
        obs_helper.add_section([0], [2], f"{name}_weapon_type")
        # Pickups: Unnormalized, denote sections for [x, y, weapon_type].
        # [x, y] represent position, used in the same way as the position observation given above.
        # weapon_type represents the type of weapon that is being observed -- type_number is 0 if spawner currently DNE, 1 if random, 2 if spear, 3 if hammer
        for i in range(4):
            obs_helper.add_section([-1, -1, 0], [1, 1, 3], f"{name}_spawner_{i+1}")
        
        # Moving Platforms: Unnormalized, two observations to denote platform position and moving direction 
        obs_helper.add_section([-1, -1], [1, 1], f"{name}_moving_platform_pos")
        obs_helper.add_section([0], [1], f"{name}_moving_platform_dir")
        
    def get_action_space(self):
        act_helper = ActHelper()
        act_helper.add_key("w") # W (Aim up)
        act_helper.add_key("a") # A (Left)
        act_helper.add_key("s") # S (Aim down/fastfall)
        act_helper.add_key("d") # D (Right)
        act_helper.add_key("space") # Space (Jump)
        act_helper.add_key("h") # H (Pickup/Throw)
        act_helper.add_key("l") # L (Dash/Dodge)
        act_helper.add_key("j") # J (Light Attack)
        act_helper.add_key("k") # K (Heavy Attack)
        act_helper.add_key("g") # G (Taunt)

        act_helper.add_key("q") # Q (Equip Weapon)
        act_helper.add_key("v") # V (Drop Weapon)

        print('Action space', act_helper.low, act_helper.high)

        self.act_helper = act_helper

        return self.act_helper.get_as_box()

    def square_floor_collision(arbiter, space, data):
        """
        Collision handler callback that is called when a square collides with the platform.
        It sets the square's collision flag so that is_on_floor() returns True.
        """
        shape_a, shape_b = arbiter.shapes
        # Check both shapes; one of them should be a square.
        if hasattr(shape_a, "owner") and isinstance(shape_a.owner, Player):
            shape_a.owner.collided_this_step = True
        if hasattr(shape_b, "owner") and isinstance(shape_b.owner, Player):
            shape_b.owner.collided_this_step = True
        return True

    def get_stats(self, agent_id: int) -> PlayerStats:
        player = self.players[agent_id]
        return PlayerStats(
            damage_taken=player.damage_taken_total,
            damage_done=player.damage_done,
            lives_left=player.stocks)

    def load_attacks(self):
        # load all from /content/attacks
        self.attacks = {}
        self.spear_attacks = {}
        self.hammer_attacks = {}

        self.keys = {
            'NLight': MoveType.NLIGHT,
            'DLight': MoveType.DLIGHT,
            'SLight': MoveType.SLIGHT,
            'NSig':   MoveType.NSIG,
            'DSig':   MoveType.DSIG,
            'SSig':   MoveType.SSIG,
            'NAir':   MoveType.NAIR,
            'DAir':   MoveType.DAIR,
            'SAir':   MoveType.SAIR,
            'Recovery': MoveType.RECOVERY,
            'Groundpound': MoveType.GROUNDPOUND,
        }

        

        for file in sorted(os.listdir('unarmed_attacks')):
            name = file.split('.')[0]
            print(name)
            name = name.split(" ")[1]

            if name not in self.keys.keys(): continue
            with open(os.path.join('unarmed_attacks', file)) as f:
                move_data = json.load(f)

            self.attacks[self.keys[name]] = move_data 

        for file in sorted(os.listdir('spear_attacks')):
            name = file.split('.')[0].split(" ")[1]
            if name not in self.keys.keys(): continue
            with open(os.path.join('spear_attacks', file)) as f:
                move_data = json.load(f)

            self.spear_attacks[self.keys[name]] = move_data 

        for file in sorted(os.listdir('hammer_attacks')):
            name = file.split('.')[0].split(" ")[1]
            if name not in self.keys.keys(): continue
            with open(os.path.join('hammer_attacks', file)) as f:
                move_data = json.load(f)

            self.hammer_attacks[self.keys[name]] = move_data 

       


        

    def step(self, action: dict[int, np.ndarray]):
        # Create new rewards dict
        self.cur_action = action
        self.rewards = {agent: 0 for agent in self.agents}
        self.terminated = False
        self.logger = ['', '']

        self.camera.process()

        # Process all other steps
        for obj_name, obj in self.objects.items():
            # If player
            if not isinstance(obj, Player) or obj_name[0:len('SpawnerVFX')] == 'SpawnerVFX': #martin 2

                obj.process()
            
        # Pre-process player step
        for agent in self.agents:
            player = self.players[agent]
            player.pre_process()
         

        # Process player step
        for agent in self.agents:
            player = self.players[agent]
            player.process(action[agent])
            if player.stocks <= 0:
                self.terminated = True
                self.win_signal.emit(agent='player' if agent == 1 else 'opponent')

        

        # Process physics info
        for obj_name, obj in self.objects.items():
            obj.physics_process(self.dt)

         # PyMunk step
        self.space.step(self.dt)
        self.steps += 1
          # --- Press 'V' to place a DroppedWeaponSpawner of the player's current weapon ---
        DroppedWeaponSpawner.try_drop(self)
       
        if hasattr(self, "weapon_controller"):#martin
            self.weapon_controller.try_pick_up_all(self.players, self.steps)
            self.weapon_controller.update(self.steps)

        truncated = self.steps >= self.max_timesteps

        # Collect observations
        observations = {agent: self.observe(agent) for agent in self.agents}
        # Inside your Env.step() or game loop, near the end:
     #   print(f"[FRAME {self.steps}] "
      #          f"Player weapon: {self.players[0].weapon} | "
       #       f"Opponent weapon: {self.players[1].weapon}")

        return observations, self.rewards, self.terminated, truncated, {}

    def add_reward(self, agent: int, reward: float) -> None:
        # Not really in use
        self.rewards[agent] += reward

    def reset(self, seed=None) -> Tuple[dict[int, np.ndarray], dict[str, Any]]:
        self.seed = seed




        self.space = pymunk.Space()
        self.dt = 1 / 30.0
        self.space.gravity = 0, 17.808

        self.steps = 0

        # Other params
        self.rewards = {agent: 0 for agent in self.agents}

        # Game Objects
        self.objects: dict[str, GameObject] = {}

        self.players: list[Player] = []
        self.camera.reset(self)
        self._setup()

        return {agent: self.observe(agent) for agent in self.agents}, {}

    def observe(self, agent: int) -> np.ndarray:
        #  lh = LowHigh()
        # lh += [-1, -1], [1, 1] # 2d vector to goal
        # lh += [-1, -1], [1, 1] # 2d vector of global position
        # lh += [-1, -1], [1, 1] # 2d vector of global velocity

        obs = []
        obs += self.players[agent].get_obs()
        obs += self.players[1-agent].get_obs()
        #obs += self.players[agent].body.position.x, self.players[agent].body.position.y
        #obs += self.players[agent].body.position.x, self.players[agent].body.position.y
        #obs += self.players[agent].body.velocity.x, self.players[agent].body.velocity.y

        return np.array(obs)

    def render(self) -> None | np.ndarray | str | list:
        return self.camera.get_frame(self)

    def handle_ui(self, canvas: pygame.Surface) -> None:
        # Define UI
        # player_stat = f"P1: {self.players[0].stocks}, P2: {self.players[1].stocks}"
        # text_surface = self.camera.font.render(player_stat, True, (255, 255, 255))  # White text
        # text_rect = text_surface.get_rect(center=(self.camera.window_width // 2, 50))  # Center the text
        # canvas.blit(text_surface, text_rect)

        # # Damage
        # small_font = pygame.font.Font(None, 20)
        # text_surface = small_font.render(f"{self.players[0].damage}%, {self.players[1].damage}%", True, (255, 255, 255))  # White text
        # text_rect = text_surface.get_rect(center=(self.camera.window_width // 2, 70))  # Center the text
        # canvas.blit(text_surface, text_rect)

        # Smaller text
        small_font = pygame.font.Font(None, 30)
        text_surface = small_font.render(f"Time: {self.steps}", True, (255, 255, 255))  # White text
        text_rect = text_surface.get_rect(center=(self.camera.window_width // 2, 30))  # Center the text
        canvas.blit(text_surface, text_rect)

        # Smaller text
        small_font = pygame.font.Font(None, 20)
        text_surface = small_font.render(f"P1: {self.logger[0]['transition']}, P2: {self.logger[1]['transition']}", True, (255, 255, 255))  # White text
        text_rect = text_surface.get_rect(center=(self.camera.window_width // 2, 50))  # Center the text
        canvas.blit(text_surface, text_rect)

        # Smaller text
        small_font = pygame.font.Font(None, 20)
        text_surface = small_font.render(f"P1: {self.logger[0].get('move_type', '')}, P2: {self.logger[1].get('move_type', '')}", True, (255, 255, 255))  # White text
        text_rect = text_surface.get_rect(center=(self.camera.window_width // 2, 70))  # Center the text
        canvas.blit(text_surface, text_rect)

        # Smaller text
        text_surface = small_font.render(f"P1 Total Reward: {self.logger[0].get('total_reward', '')}, Reward {self.logger[0].get('reward', '')}", True, (255, 255, 255))  # White text
        text_rect = text_surface.get_rect(center=(0, self.camera.window_height - 40))  # Center the text
        # make it left
        text_rect.left = 0
        canvas.blit(text_surface, text_rect)

        text_surface = small_font.render(f"P2 Total Reward: {self.logger[1].get('total_reward', '')}, Reward {self.logger[1].get('reward', '')}", True, (255, 255, 255))  # White text
        text_rect = text_surface.get_rect(center=(0, self.camera.window_height - 20))  # Center the text
        text_rect.left = 0
        canvas.blit(text_surface, text_rect)



    def observation_space(self, agent: AgentID) -> gymnasium.spaces.Space:
        return self.observation_spaces[agent]

    def action_space(self, agent: AgentID) -> gymnasium.spaces.Space:
        return self.action_spaces[agent]

    def close(self) -> None:
        self.camera.close()

    def _setup(self):
        # Collsion fix
        handler = self.space.add_collision_handler(3, 4)  # (Player1 collision_type, Player2 collision_type)
        handler.begin = lambda *args, **kwargs: False

        # Environment
        ground = Ground(self.space, 0, 2.03, 10.67)
        #platform1 = Ground(self.space, 5, 0, 2)  # First platform
        #platform2 = Ground(self.space, 2, 3, 2)  # Second platform with a gap

        self.objects['ground'] = ground
        #self.objects['platform1'] = platform1
        #self.objects['platform2'] = platform2

        # Particle
        #particle = Particle(self, [0, 0], 'test/unarmedgp.gif', scale=0.2)
        #self.objects['particle'] = particle

        # Target
        #target = Target()
        #self.objects['target'] = target

        # Players
        # randomize start pos, binary
        p1_right = bool(random.getrandbits(1))

        # random between -5 and 5 
        if self.train_mode:
            p1_start_pos = [random.uniform(-5, 5), 0]
            p2_start_pos = [random.uniform(-5, 5), 0]
        else:
            p1_start_pos = [5, 0] if p1_right else [-5, 0]
            p2_start_pos = [-5, 0] if p1_right else [5, 0]

        p1 = Player(self, 0, start_position=p1_start_pos, color=[0, 0, 255, 255])
        p2 = Player(self, 1, start_position=p2_start_pos, color=[0, 255, 0, 255])

        self.objects['player'] = p1
        self.objects['opponent'] = p2

         # Sprite to see on screen
        spear_img = pygame.Surface((40,16), pygame.SRCALPHA)
        spear_img.fill((255, 0, 0))

        hammer_img = pygame.Surface((40,16), pygame.SRCALPHA)
        hammer_img.fill((255, 0, 0))

      #  spear_img = pygame.image.load("/content/Weapon Pool/spear.png")

        self.weapon_images = { "Spear": spear_img , "Hammer": hammer_img}


        self.weapon_pool = WeaponPool(self.weapon_images)
        self.weapon_spawners = [
            WeaponSpawner(self.camera, 1, self, self.weapon_pool, pos=[random.randint(-5,5),1.75], cooldown_frames=random.randint(300,500), despawn_frames=350), #martin 2
            WeaponSpawner(self.camera, 2, self, self.weapon_pool, pos=[random.randint(-5,5),1.75], cooldown_frames=random.randint(300,500), despawn_frames=350), 
        ]
        self.weapon_controller = WeaponSpawnController(self.weapon_spawners)

        self.players += [p1, p2]


# ### GameObject

# In[ ]:


class GameObject(ABC):

    def render(self, canvas: pygame.Surface, camera: Camera) -> None:
        pass

    def process(self) -> None:
        pass

    def physics_process(self, dt: float) -> None:
        pass

    @staticmethod
    def draw_image(canvas, img, pos, desired_width, camera, flipped: bool = False):
        """#kaden
        Draws an image onto the canvas while correctly handling scaling and positioning.

        Parameters:
            canvas (pygame.Surface): The surface to draw onto.
            img (pygame.Surface): The image to draw.
            pos (tuple): The (x, y) position in game coordinates (center of the desired drawing).
            desired_width (float): The width in game units.
            camera (Camera): The camera object, which has a gtp() method for coordinate conversion.
        """
        # Convert game coordinates to screen coordinates
        screen_pos = camera.gtp(pos)

        # Compute the new width in screen units
        screen_width = int(desired_width * camera.scale_gtp())

        # Maintain aspect ratio when scaling
        aspect_ratio = img.get_height() / img.get_width()
        screen_height = int(screen_width * aspect_ratio)

        # Scale the image to the new size
        scaled_img = pygame.transform.scale(img, (screen_width, screen_height))

        if flipped:
            scaled_img = pygame.transform.flip(scaled_img, True, False)

        # Compute the top-left corner for blitting (since screen_pos is the center)
        top_left = (screen_pos[0] - screen_width // 2, screen_pos[1] - screen_height // 2)

        # Blit the scaled image onto the canvas
        canvas.blit(scaled_img, top_left)


# ### Other GameObjects

# In[ ]:


class Ground(GameObject):
    def __init__(self, space, x, y, width_ground, color=(150, 150, 150, 255)):
        self.body = pymunk.Body(x, y, body_type=pymunk.Body.STATIC)
        self.shape = pymunk.Poly.create_box(self.body, (width_ground, 0.1))#colin
        self.shape.collision_type = 2 # Ground
        self.shape.owner = self
        self.shape.body.position = (x, y)
        self.shape.friction = 0.7
        self.shape.color = color
        
        self.width_ground = width_ground
        #colin
        self.shape.filter = pymunk.ShapeFilter(categories=GROUND_CAT, mask=ALL_CATS)
        space.add(self.shape, self.body)
        self.loaded = False

    def load_assets(self):
        if self.loaded: return
        self.loaded = True
        self.bg_img = pygame.image.load('assets/map/bg.jpg')
        self.stage_img = pygame.image.load('assets/map/stage.png')

    def render(self, canvas, camera) -> None:
        self.load_assets()

        #self.draw_image(canvas, self.bg_img, (0, 0), 29.8, camera)
        self.draw_image(canvas, self.stage_img, (0, 0.8), self.width_ground * 3.2, camera)

class Stage(GameObject):
    def __init__(self, space, x, y, width, height, color=(150, 150, 150, 255)):
        self.body = pymunk.Body(x, y, body_type=pymunk.Body.STATIC)
        self.shape = pymunk.Poly.create_box(self.body, (width, height))
        self.shape.body.position = (x + width // 2, y)
        self.shape.friction = 0.7
        self.shape.color = color

        self.shape.filter = pymunk.ShapeFilter(categories=GROUND_CAT, mask=ALL_CATS)

        space.add(self.shape, self.body)

    def render(self, canvas, camera) -> None:
        pass

class Target(GameObject):
    def __init__(self):
        pass

    def render(self, canvas, camera) -> None:
        pygame.draw.circle(canvas, (255,0,0), camera.gtp([5,0]), camera.scale_gtp() * 0.25)


# ### Player

# #### PlayerInputInfo

# In[ ]:


@dataclass
class KeyStatus():
    just_pressed: bool = False
    held: bool = False
    just_released: bool = False

class PlayerInputHandler():
    def __init__(self):
        # Define the key order corresponding to the action vector:
        # Index 0: W, 1: A, 2: S, 3: D, 4: space
        self.key_names = ["W", "A", "S", "D", "space", 'h', 'l', 'j', 'k', 'g', 'q', 'v']
        # Previous frame key state (all start as not pressed).
        self.prev_state = {key: False for key in self.key_names}
        # The current status for each key.
        self.key_status = {key: KeyStatus() for key in self.key_names}
        # Raw axes computed from key states.
        self.raw_vertical = 0.0   # +1 if W is held, -1 if S is held.
        self.raw_horizontal = 0.0 # +1 if D is held, -1 if A is held.

    def update(self, action: np.ndarray):
        """
        Given an action vector (floats representing 0 or 1),
        update the internal state for each key, including:
          - whether it was just pressed
          - whether it is held
          - whether it was just released
        Also computes the raw input axes for WS and AD.

        Parameters:
            action (np.ndarray): 5-element vector representing the current key states.
        """

        # Update each key's status.
        for i, key in enumerate(self.key_names):
            # Treat a value > 0.5 as pressed.
            current = action[i] > 0.5
            previous = self.prev_state[key]
            self.key_status[key].just_pressed = (not previous and current)
            self.key_status[key].just_released = (previous and not current)
            self.key_status[key].held = current
            # Save the current state for the next update.
            self.prev_state[key] = current

        # Compute the raw axes:
        # Vertical axis: W (+1) and S (-1)
        self.raw_vertical = (1.0 if self.key_status["W"].held else 0.0) + (-1.0 if self.key_status["S"].held else 0.0)
        # Horizontal axis: D (+1) and A (-1)
        self.raw_horizontal = (1.0 if self.key_status["D"].held else 0.0) + (-1.0 if self.key_status["A"].held else 0.0)

    def __repr__(self):
        # For debugging: provide a summary of the key statuses and axes.
        statuses = ", ".join(
            f"{key}: (just_pressed={self.key_status[key].just_pressed}, held={self.key_status[key].held}, just_released={self.key_status[key].just_released})"
            for key in self.key_names
        )
        return (f"PlayerInputHandler({statuses}, "
                f"raw_horizontal={self.raw_horizontal}, raw_vertical={self.raw_vertical})")


# #### PlayerObjectState Abstract Base Class

# In[ ]:


class PlayerObjectState(ABC):
    def __init__(self, player: "Player"):
        self.p: "Player" = player
        self.invincible_timer = 0
        self.dodge_cooldown = 0
        self.stun_time_stored = 0

    def enter(self) -> None:
        pass

    def stunned(self, stun_time: int=0):
        self.stun_time_stored = stun_time

    def vulnerable(self) -> bool:
        return True

    def is_grounded(self) -> bool:
        return False

    def is_aerial(self) -> bool:
        return False

    def physics_process(self, dt: float) -> "PlayerObjectState":
        # Killbox
        sides = abs(self.p.body.position.x) > self.p.env.stage_width_tiles // 2
        tops = abs(self.p.body.position.y) > self.p.env.stage_height_tiles // 2
        if sides or tops:
            return self.p.states['KO']

        #self != self.p.states['stun'] and
        if self.stun_time_stored > 0:
            if self == self.p.states['stun']:
                self.p.env.hit_during_stun.emit(agent='player' if self.p.agent_id == 0 else 'opponent')
            stun_state = self.p.states['stun']
            stun_state.set_stun(self.stun_time_stored)
            self.stun_time_stored = 0
            if hasattr(self, 'jumps_left'):
                stun_state.jumps_left = self.jumps_left
            return stun_state

        # Tick timers
        self.invincible_timer = max(0, self.invincible_timer-1)
        self.dodge_cooldown = max(0, self.dodge_cooldown-1)

        return None

    def exit(self) -> None:
        pass

    def animate_player(self, camera) -> None:
        self.p.attack_sprite.play(None)

    def reset(self, old) -> "PlayerObjectState":
        self.p = old.p
        self.stun_time_stored = 0
        self.invincible_timer = old.invincible_timer
        self.dodge_cooldown = old.dodge_cooldown

        return self


# #### Basic States

# In[ ]:


class GroundState(PlayerObjectState):
    def can_control(self):
        return True

    def is_grounded(self) -> bool:
        return True

    def reset(self, old) -> None:
        super().reset(old)
        if hasattr(old, 'dash_timer'):
            self.dash_timer = old.dash_timer
        else:
            self.dash_timer = 0

    @staticmethod
    def get_ground_state(p: "Player") -> PlayerObjectState:
        if abs(p.input.raw_horizontal) > 1e-2:
            return p.states['walking']
        else:
            return p.states['standing']

    def physics_process(self, dt: float) -> PlayerObjectState:
        new_state = super().physics_process(dt)
        if new_state is not None: return new_state

        if not self.can_control(): return None

        # Handle jump
        direction = self.p.input.raw_horizontal
        near_still = abs(direction) < 1e-2
        if self.p.input.key_status["space"].just_pressed and self.p.is_on_floor():
            self.p.body.velocity = pymunk.Vec2d(self.p.body.velocity.x, -self.p.jump_speed)
            self.p.facing = Facing.from_direction(direction)
            in_air = self.p.states['in_air']
            in_air.refresh()
            return in_air

        if not self.p.is_on_floor():
            in_air = self.p.states['in_air']
            in_air.refresh()
            return in_air

        # Handle dodge
        if near_still and self.p.input.key_status['l'].just_pressed and self.dodge_cooldown <= 0:
            self.dodge_cooldown = self.p.grounded_dodge_cooldown
            dodge_state = self.p.states['dodge']
            dodge_state.set_is_grounded(True)
            return dodge_state

        # Check for attack
        move_type = self.p.get_move()
        if move_type != MoveType.NONE:
            attack_state = self.p.states['attack']
            attack_state.give_move(move_type)
            return attack_state

        # Check for taunt
        if self.p.input.key_status['g'].just_pressed:
            taunt_state = self.p.states['taunt']
            return taunt_state


        return None

class InAirState(PlayerObjectState):
    def can_control(self):
        return True

    def is_aerial(self) -> bool:
        return True

    def refresh(self):
        self.jump_timer = 0
        self.jumps_left = 2
        self.recoveries_left = 1

    def set_jumps(self, jump_timer, jumps_left, recoveries_left):
        self.jump_timer = jump_timer
        self.jumps_left = jumps_left
        self.recoveries_left = recoveries_left

    def enter(self) -> None:
        self.is_base = True


    def physics_process(self, dt: float) -> PlayerObjectState:
        new_state = super().physics_process(dt)
        if new_state is not None: return new_state

        if not self.can_control(): return None

        direction: float = self.p.input.raw_horizontal
        if self.is_base and Facing.turn_check(self.p.facing, direction):
            air_turn = self.p.states['air_turnaround']
            air_turn.send(self.jump_timer, self.jumps_left, self.recoveries_left)
            return air_turn

        vel_x = self.p.move_toward(self.p.body.velocity.x, direction * self.p.move_speed, self.p.in_air_ease)
        #print(self.p.body.velocity.x, vel_x)
        self.p.body.velocity = pymunk.Vec2d(vel_x, self.p.body.velocity.y)

        #print(self.p.is_on_floor(), self.p.body.position)
        if self.p.is_on_floor():
            return GroundState.get_ground_state(self.p)

        # Handle Jump
        if self.p.input.key_status["space"].just_pressed and self.can_jump():
            self.p.body.velocity = pymunk.Vec2d(self.p.body.velocity.x, -self.p.jump_speed)
            self.p.facing = Facing.from_direction(direction)
            self.jump_timer = self.p.jump_cooldown
            self.jumps_left -= 1

        # Handle dodge
        if self.p.input.key_status['l'].just_pressed and self.dodge_cooldown <= 0:
            self.dodge_cooldown = self.p.air_dodge_cooldown
            dodge_state = self.p.states['dodge']
            dodge_state.jump_timer = self.jump_timer
            dodge_state.jumps_left = self.jumps_left
            dodge_state.recoveries_left = self.recoveries_left
            dodge_state.set_is_grounded(False)
            return dodge_state

        # Check for attack
        move_type = self.p.get_move()
        if move_type != MoveType.NONE:
            if move_type == MoveType.RECOVERY:
                if self.recoveries_left > 0:
                    self.recoveries_left -= 1
                    attack_state = self.p.states['attack']
                    attack_state.jumps_left = self.jumps_left
                    attack_state.recoveries_left = self.recoveries_left
                    attack_state.give_move(move_type)
                    return attack_state
            else:
                attack_state = self.p.states['attack']
                attack_state.jumps_left = self.jumps_left
                attack_state.recoveries_left = self.recoveries_left
                attack_state.give_move(move_type)
                return attack_state

        return None

    def can_jump(self) -> bool:
        return self.jump_timer <= 0 and self.jumps_left > 0

    def animate_player(self, camera) -> None:
        self.p.attack_sprite.play(None)
        if self.p.body.velocity.y < 0:
            self.p.animation_sprite_2d.play('alup')
        else:
            self.p.animation_sprite_2d.play('aldown')

class TauntState(InAirState):
    def can_control(self):
        return False

    def enter(self) -> None:
        self.taunt_timer = self.p.taunt_time
        self.seed = random.randint(0, 2)


    def physics_process(self, dt: float) -> PlayerObjectState:
        new_state = super().physics_process(dt)
        if new_state is not None:
            return new_state

        self.taunt_timer = max(0, self.taunt_timer-1)
        if self.taunt_timer <= 0:
            if self.is_grounded:
                return GroundState.get_ground_state(self.p)
            else:
                in_air = self.p.states['in_air']
                if hasattr(self, 'jumps_left'):
                    in_air.jumps_left = self.jumps_left
                    in_air.jump_timer = 0
                    in_air.recoveries_left = self.recoveries_left
                return in_air
        return None

    def animate_player(self, camera) -> None:
        self.p.attack_sprite.play(None)
        taunts = ['altroll', 'alhappy', 'alkai']
        self.p.animation_sprite_2d.play(taunts[self.seed % 3])

class WalkingState(GroundState):
    def physics_process(self, dt: float) -> PlayerObjectState:
        new_state = super().physics_process(dt)
        if new_state is not None: return new_state

        # Leave walking if not moving
        direction: float = self.p.input.raw_horizontal

        # Check if turning
        if Facing.turn_check(self.p.facing, direction):
            if self.p.input.key_status["l"].just_pressed:
                return self.p.states['backdash']

            return self.p.states['turnaround']
        if abs(direction) < 1e-2:
            return self.p.states['standing']

        # Check for dash
        if self.p.input.key_status["l"].just_pressed:
            return self.p.states['dash']

        # Handle movement
        self.p.body.velocity = pymunk.Vec2d(direction * self.p.move_speed, self.p.body.velocity.y)

        return None

    def animate_player(self, camera) -> None:
        self.p.attack_sprite.play(None)
        self.p.animation_sprite_2d.play('walk')

class SprintingState(GroundState):
    def physics_process(self, dt: float) -> PlayerObjectState:
        new_state = super().physics_process(dt)
        if new_state is not None: return new_state

        # Leave walking if not moving
        direction: float = self.p.input.raw_horizontal
        # Check if turning
        if Facing.turn_check(self.p.facing, direction):
            if self.p.input.key_status["l"].just_pressed:
                return self.p.states['backdash']
            return self.p.states['turnaround']
        if abs(direction) < 1e-2:
            return self.p.states['standing']

         # Check for dash
        if self.p.input.key_status["l"].just_pressed:
            return self.p.states['dash']

        # Handle movement
        self.p.body.velocity = pymunk.Vec2d(direction * self.p.run_speed, self.p.body.velocity.y)

        return None


    def animate_player(self, camera) -> None:
        self.p.attack_sprite.play(None)
        self.p.animation_sprite_2d.play('run')

class StandingState(GroundState):
    def physics_process(self, dt: float) -> PlayerObjectState:
        new_state = super().physics_process(dt)
        if new_state is not None: return new_state

        # Leave standing if starting to move
        direction: float = self.p.input.raw_horizontal
        if Facing.turn_check(self.p.facing, direction):
            if self.p.input.key_status["l"].just_pressed:
                return self.p.states['backdash']
            return self.p.states['turnaround']
        if abs(direction) > 1e-2:
            self.p.facing = Facing.from_direction(direction)
            return self.p.states['walking']


        # gradual ease
        vel_x = self.p.move_toward(self.p.body.velocity.x, 0, self.p.move_speed)
        self.p.body.velocity = pymunk.Vec2d(vel_x, self.p.body.velocity.y)

        return None

    def animate_player(self, camera) -> None:
        self.p.attack_sprite.play(None)
        self.p.animation_sprite_2d.play('idle')

class TurnaroundState(GroundState):
    def enter(self) -> None:
        self.turnaround_timer = self.p.turnaround_time


    def physics_process(self, dt: float) -> PlayerObjectState:
        new_state = super().physics_process(dt)
        if new_state is not None:
            return new_state

        if self.turnaround_timer <= 0:
            # After the turnaround period, update the facing direction.
            self.p.facing = Facing.flip(self.p.facing)
            return GroundState.get_ground_state(self.p)


        # Allow breaking out of turnaround by jumping.
        if self.p.input.key_status["space"].just_pressed and self.p.is_on_floor():
            self.p.body.velocity = pymunk.Vec2d(self.p.body.velocity.x, -self.p.jump_speed)
            return self.p.states['in_air']

        if self.p.input.key_status["l"].just_pressed:
            return self.p.states['backdash']


        self.turnaround_timer = max(0, self.turnaround_timer-1)
        return None

    def animate_player(self, camera) -> None:
        self.p.attack_sprite.play(None)
        self.p.animation_sprite_2d.play('turn')

class AirTurnaroundState(InAirState):

    def send(self, jump_timer, jumps_left, recoveries_left):
        self.jump_timer = jump_timer
        self.jumps_left = jumps_left
        self.recoveries_left = recoveries_left

    def is_base(self):
        return False

    def enter(self) -> None:
        self.turnaround_timer = self.p.turnaround_time
        self.p.body.velocity = pymunk.Vec2d(self.p.body.velocity.x / 3, self.p.body.velocity.y)
        self.is_base = False

    def physics_process(self, dt: float) -> PlayerObjectState:
        new_state = super().physics_process(dt)
        if new_state is not None:
            return new_state

        if self.turnaround_timer <= 0:
            # After the turnaround period, update the facing direction.
            self.p.facing = Facing.flip(self.p.facing)
            in_air = self.p.states['in_air']
            in_air.set_jumps(self.jump_timer, self.jumps_left, self.recoveries_left)
            return in_air


        self.turnaround_timer = max(0, self.turnaround_timer-1)
        return None

    def can_jump(self) -> bool:
        return self.jump_timer <= 0 and self.jumps_left > 0

    def animate_player(self, camera) -> None:
        self.p.attack_sprite.play(None)
        self.p.animation_sprite_2d.play('turn')


# #### Hurt States

# In[ ]:


class StunState(InAirState):
    def can_control(self):
        return False

    def set_stun(self, stun_frames):
        self.stun_frames = stun_frames
        #print('stun', self.stun_frames)

    def physics_process(self, dt: float) -> PlayerObjectState:
        new_state = super().physics_process(dt)
        if new_state is not None:
            return new_state

        self.stun_frames = max(0, self.stun_frames-1)

        vel_x = self.p.move_toward(self.p.body.velocity.x, 0, self.p.in_air_ease / 1.5)
        #print(self.p.body.velocity.x, vel_x)
        self.p.body.velocity = pymunk.Vec2d(vel_x, self.p.body.velocity.y)

        if self.stun_frames > 0: return None

        if self.p.is_on_floor():
            return GroundState.get_ground_state(self.p)
        else:
            in_air = self.p.states['in_air']
            if hasattr(self, 'jumps_left'):
                in_air.jumps_left = max(1, self.jumps_left)
            else:
                in_air.jumps_left = 1
            return in_air


    def animate_player(self, camera) -> None:
        self.p.attack_sprite.play(None)
        self.p.animation_sprite_2d.play('hurt_up')

class KOState(GroundState):

    def can_control(self):
        return False

    def enter(self) -> None:
        self.p.env.knockout_signal.emit(agent='player' if self.p.agent_id == 0 else 'opponent')
        self.timer = 30 * 3
        self.p.stocks -= 1
        self.p.body.velocity_func = DodgeState.no_gravity_velocity_func
        self.p.body.velocity = pymunk.Vec2d(0, 0)

    def exit(self) -> None:
        self.invincible_timer = self.p.invincible_time
        self.p.body.body_type = pymunk.Body.DYNAMIC
        self.p.body.velocity_func = pymunk.Body.update_velocity
        self.p.body.velocity = pymunk.Vec2d(0, 0)

    def physics_process(self, dt: float) -> PlayerObjectState:
        new_state = super().physics_process(dt)

        self.timer -= 1

        if self.timer <= 0:
            self.p.respawn()
            in_air = self.p.states['in_air']
            in_air.jumps_left = 0
            in_air.recoveries_left = 0
            return in_air
        else:
            return None

    def animate_player(self, camera) -> None:
        self.p.attack_sprite.play(None)
        self.p.animation_sprite_2d.play('hurt_up')


# #### Dash States

# In[ ]:


class DashState(GroundState):
    def enter(self) -> None:
        self.dash_timer = self.p.dash_time
        # Optionally, play a dash sound or animation here.

    def physics_process(self, dt: float) -> PlayerObjectState:
        new_state = super().physics_process(dt)
        if new_state is not None:
            return new_state

        # Apply a strong forward velocity in the facing direction.
        self.p.body.velocity = pymunk.Vec2d(int(self.p.facing) * self.p.dash_speed, self.p.body.velocity.y)
        self.dash_timer = max(0, self.dash_timer-1)
        if self.dash_timer <= 0:
            return self.p.states['sprinting']
        return None

    def animate_player(self, camera) -> None:
        self.p.attack_sprite.play(None)
        self.p.animation_sprite_2d.play('run')


class BackDashState(GroundState):
    def can_control(self):
        return False

    def enter(self) -> None:
        self.backdash_timer = self.p.backdash_time
        # Backdash is usually slower than a forward dash.

    def physics_process(self, dt: float) -> PlayerObjectState:
        new_state = super().physics_process(dt)
        if new_state is not None:
            return new_state

        # Apply velocity opposite to the facing direction.
        # Note: Backdash does not change facing_direction.
        self.p.body.velocity = pymunk.Vec2d(-int(self.p.facing) * self.p.backdash_speed, self.p.body.velocity.y)
        self.backdash_timer = max(0, self.backdash_timer-1)
        if self.backdash_timer <= 0:
            return GroundState.get_ground_state(self.p)
        return None

    def animate_player(self, camera) -> None:
        self.p.attack_sprite.play(None)
        self.p.animation_sprite_2d.play('backdash')

class DodgeState(InAirState):
    def can_control(self):
        return False

    @staticmethod
    def no_gravity_velocity_func(body, gravity, damping, dt):
        # Call the default velocity updater with gravity set to zero.
        pymunk.Body.update_velocity(body, pymunk.Vec2d(0, 0), damping, dt)

    def set_is_grounded(self, is_grounded: bool) -> None:
        self.is_grounded = is_grounded

    def is_aerial(self) -> bool:
        return not self.is_grounded

    def is_grounded(self) -> bool:
        return self.is_grounded

    def vulnerable(self) -> bool:
        return False

    def enter(self) -> None:
        self.dodge_timer = self.p.dodge_time
        # disable player gravity
        # Override the body's velocity function to ignore gravity.
        self.p.body.velocity_func = DodgeState.no_gravity_velocity_func
        self.p.body.velocity = pymunk.Vec2d(0, 0)


    def physics_process(self, dt: float) -> PlayerObjectState:
        new_state = super().physics_process(dt)
        if new_state is not None:
            return new_state

        self.dodge_timer = max(0, self.dodge_timer-1)
        if self.dodge_timer <= 0:
            if self.is_grounded:
                return GroundState.get_ground_state(self.p)
            else:
                in_air = self.p.states['in_air']
                if hasattr(self, 'jumps_left'):
                    in_air.jumps_left = self.jumps_left
                    in_air.jump_timer = 0
                    in_air.recoveries_left = self.recoveries_left
                return in_air
        return None

    def exit(self) -> None:
        self.p.body.body_type = pymunk.Body.DYNAMIC
        self.p.body.velocity_func = pymunk.Body.update_velocity
        self.p.body.velocity = pymunk.Vec2d(0, 0)

    def animate_player(self, camera) -> None:
        self.p.attack_sprite.play(None)
        self.p.animation_sprite_2d.play('dodge')


# #### Move

# In[ ]:


class MoveManager():
    def __init__(self, player: "Player", move_data):
        self.p = player
        self.move_data = move_data
        self.all_hit_agents: List = []             # List of LegendAgent instances (to be defined elsewhere)
        initial_power = move_data['powers'][move_data['move']['initialPowerIndex']]
        self.current_power = Power.get_power(initial_power)
        self.current_power.p = self.p
        self.frame = 0
        self.move_facing_direction = self.p.facing
        self.hit_agent = None
        self.keys = {
            'LIGHT': 'j',
            'HEAVY': 'k',
            'THROW': 'l'
        }

    def do_move(self, is_holding_move_type: bool) -> bool:
        """
        action: list of ints (e.g. 0 or 1) representing input keys.
        is_holding_move_type: whether the move key is held.
        """
        self.move_facing_direction = self.p.facing
        key = self.keys[self.move_data['move']['actionKey']]
        holding_move_key = self.p.input.key_status[key].held
        done, next_power = self.current_power.do_power(holding_move_key, is_holding_move_type, self)
        if next_power is not None:
            self.current_power = next_power
        self.frame += 1
        return done


# #### Frame Change Stuff

# In[ ]:


class HurtboxPositionChange():
    def __init__(self, xOffset=0, yOffset=0, width=0, height=0, active=False):
        self.xOffset = xOffset
        self.yOffset = yOffset
        self.width = width
        self.height = height
        self.active = active

class CasterPositionChange():
    def __init__(self, x=0, y=0, active=False):
        self.x = x
        self.y = y
        self.active = active

class DealtPositionTarget():
    def __init__(self, xOffset=0, yOffset=0, active=False):
        self.xOffset = xOffset
        self.yOffset = yOffset
        self.active = active

class CasterVelocitySet():
    def __init__(self, magnitude=0.0, directionDeg=0.0, active=False):
        self.magnitude = magnitude
        self.directionDeg = directionDeg
        self.active = active

class CasterVelocitySetXY():
    def __init__(self, magnitudeX=0.0, magnitudeY=0.0, activeX=False, activeY=False):
        self.magnitudeX = magnitudeX
        self.magnitudeY = -magnitudeY
        self.activeX = activeX
        self.activeY = activeY

class CasterVelocityDampXY():
    def __init__(self, dampX=1.0, dampY=1.0, activeX=False, activeY=False):
        self.dampX = dampX
        self.dampY = dampY
        self.activeX = activeX
        self.activeY = activeY

class CastFrameChangeHolder():
    def __init__(self, data):
        """
        data: a dictionary representing a single frame change from the cast data.
        For each element, if its data is present in the dictionary, instantiate the corresponding class;
        otherwise, use a default instance.
        """
        self.frame = data.get("frame", 0)

        # For each change, if its key is present, create an instance with the provided data.
        # Otherwise, instantiate with default values.
        if "casterPositionChange" in data:
            cp_data = data["casterPositionChange"]
            self.caster_position_change = CasterPositionChange(
                x=cp_data.get("x", 0),
                y=cp_data.get("y", 0),
                active=cp_data.get("active", False)
            )
        else:
            self.caster_position_change = CasterPositionChange()

        if "dealtPositionTarget" in data:
            dpt_data = data["dealtPositionTarget"]
            self.dealt_position_target = DealtPositionTarget(
                xOffset=dpt_data.get("xOffset", 0),
                yOffset=dpt_data.get("yOffset", 0),
                active=dpt_data.get("active", False)
            )
        else:
            self.dealt_position_target = DealtPositionTarget()

        if "casterVelocitySet" in data:
            cvs_data = data["casterVelocitySet"]
            self.caster_velocity_set = CasterVelocitySet(
                magnitude=cvs_data.get("magnitude", 0.0),
                directionDeg=cvs_data.get("directionDeg", 0.0),
                active=cvs_data.get("active", False)
            )
        else:
            self.caster_velocity_set = None

        if "casterVelocitySetXY" in data:
            cvsxy_data = data["casterVelocitySetXY"]
            self.caster_velocity_set_xy = CasterVelocitySetXY(
                magnitudeX=cvsxy_data.get("magnitudeX", 0.0),
                magnitudeY=cvsxy_data.get("magnitudeY", 0.0),
                activeX=cvsxy_data.get("activeX", False),
                activeY=cvsxy_data.get("activeY", False)
            )
        else:
            self.caster_velocity_set_xy = None

        if "casterVelocityDampXY" in data:
            cvdxy_data = data["casterVelocityDampXY"]
            self.caster_velocity_damp_xy = CasterVelocityDampXY(
                dampX=cvdxy_data.get("dampX", 1.0),
                dampY=cvdxy_data.get("dampY", 1.0),
                activeX=cvdxy_data.get("activeX", False),
                activeY=cvdxy_data.get("activeY", False)
            )
        else:
            self.caster_velocity_damp_xy = None

        if "hurtboxPositionChange" in data:
            hpc_data = data["hurtboxPositionChange"]
            self.hurtbox_position_change = HurtboxPositionChange(
                xOffset=hpc_data.get("xOffset", 0),
                yOffset=hpc_data.get("yOffset", 0),
                width=hpc_data.get("width", 0),
                height=hpc_data.get("height", 0),
                active=hpc_data.get("active", False)
            )
        else:
            self.hurtbox_position_change = HurtboxPositionChange()

    def __repr__(self):
        return f"<CastFrameChangeHolder frame={self.frame}>"


# #### Cast

# In[ ]:


class Cast():
    def __init__(self, cast_data):
        self.frame_idx = 0
        self.cast_data = cast_data
        self.startup_frames = cast_data.get("startupFrames", 0) // 2
        self.attack_frames = cast_data.get("attackFrames", 0) // 2
        self.base_damage = cast_data.get("baseDamage", 0)
        self.variable_force = cast_data.get("variableForce", 0.0)
        self.fixed_force = cast_data.get("fixedForce", 0.0)
        self.hit_angle_deg = cast_data.get("hitAngleDeg", 0.0)
        self.must_be_held = cast_data.get("mustBeHeld", False)
        self.collision_check_points = cast_data.get("collisionCheckPoints", [])
        self.hitboxes = cast_data.get("hitboxes", [])

    @staticmethod
    def get_cast(cast_data) -> "Cast":
        return Cast(cast_data)

    def get_frame_data(self, idx):
        """
        Iterate through the cast_data's 'frameChanges' list (if present) and return a
        CastFrameChangeHolder built from the dictionary whose 'frame' equals idx.
        If none is found, return None.
        """
        frame_changes = self.cast_data.get("frameChanges", [])
        for change_data in frame_changes:
            # Only use the data that is present; don't create a new change if not provided.
            if change_data.get("frame") == idx:
                return CastFrameChangeHolder(change_data)
        return None


# #### Power

# In[ ]:


class Power():

    def __init__(self, power_data, casts):
        """
        power_data: an object (or dict) representing the PowerScriptableObject.
                    Expected to have attributes like recovery, fixedRecovery,
                    onHitNextPower, onMissNextPower, hitAngleDeg, minCharge, isCharge, etc.
        """
        self.power_data = power_data
        self.casts = casts
        self.cast_idx = 0
        self.total_frame_count = 0
        self.frames_into_recovery = 0
        self.recovery_frames = 0
        self.hit_anyone = False
        self.dealt_position_target_exists = False
        self.current_dealt_position_target = (0.0, 0.0)
        self.agents_in_move = []
        self.is_switching_casts = True
        self.past_point_positions = []

        # deal with the power data
        self.power_id = power_data.get('powerID', -1)
        self.fixed_recovery = power_data.get('fixedRecovery', 0) // 2
        self.recovery = power_data.get('recovery', 0) // 2
        self.cooldown = power_data.get('cooldown', 0) // 2
        self.min_charge = power_data.get('minCharge', 0) // 2
        self.stun_time = power_data.get('stunTime', 0) // 2
        self.hit_angle_deg = power_data.get('hitAngleDeg', 0.0)
        self.is_charge = power_data.get('isCharge', False)
        self.damage_over_life_of_hitbox = power_data.get('damageOverLifeOfHitbox', False)
        self.disable_caster_gravity = power_data.get('disableCasterGravity', False)
        self.disable_hit_gravity = power_data.get('disableHitGravity', False)
        self.target_all_hit_agents = power_data.get('targetAllHitAgents', False)
        self.transition_on_instant_hit = power_data.get('transitionOnInstantHit', False)
        self.on_hit_velocity_set_active = power_data.get('onHitVelocitySetActive', False)
        self.on_hit_velocity_set_magnitude = power_data.get('onHitVelocitySetMagnitude', 0.0)
        self.on_hit_velocity_set_direction_deg = power_data.get('onHitVelocitySetDirectionDeg', 0.0)
        self.enable_floor_drag = power_data.get('enableFloorDrag', False)

        # Next-power indices (set to -1 if not provided)
        self.on_hit_next_power_index = power_data.get('onHitNextPowerIndex', -1)
        self.on_miss_next_power_index = power_data.get('onMissNextPowerIndex', -1)
        self.on_ground_next_power_index = power_data.get('onGroundNextPowerIndex', -1)

        # last_power is True if both onHitNextPower and onMissNextPower are None.
        self.last_power = (self.on_hit_next_power_index == -1 and self.on_miss_next_power_index == -1)

        if casts and len(casts) > 0:
            # Use the last cast to determine recoveryFrames.
            self.recovery_frames = self.recovery + self.fixed_recovery

    @staticmethod
    def get_power(power_data) -> "Power":
        casts = [Cast.get_cast(cast) for cast in power_data['casts']]
        return Power(power_data, casts)

    def do_power(self, holding_key, is_holding_move_type, move_manager):
        """
        Execute one frame of the power.

        Parameters:
          holding_key (bool): whether the move key is held.
          is_holding_move_type (bool): e.g. whether a charge modifier is held.
          move_manager: the MoveManager (with attributes such as moveFacingDirection, hit_agent, all_hit_agents, etc.)

        Returns a tuple (done, next_power):
          - done (bool): whether this power (and move) is finished.
          - next_power: the next Power instance to transition to (or None if finished).
        """
        done = False
        transitioning_to_next_power = False
        next_power = None

        # For recovery-block checks; initialize defaults in case not set later.
        in_startup = False
        in_attack = False

        # Disable caster gravity.
        self.p.set_gravity_disabled(self.disable_caster_gravity)

        is_past_min_charge = self.total_frame_count > self.min_charge
        last_cast = self.casts[-1]
        is_past_max_charge = self.total_frame_count > last_cast.startup_frames

        # If this power is a charge and either (a) not holding key and past min charge, or (b) past max charge, then switch.
        if self.is_charge and ((not holding_key and is_past_min_charge) or is_past_max_charge):
            if self.on_miss_next_power_index != -1:
                miss_power = move_manager.move_data['powers'][self.on_miss_next_power_index]
                next_power = Power.get_power(miss_power)
            else:
                print("...how?")
        else:
            current_cast: Cast = self.casts[self.cast_idx]
            cfch = current_cast.get_frame_data(current_cast.frame_idx)
            # Calculate hit vector

            hit_vector = (0.0, 0.0, 0.0)
            if cfch is not None and cfch.dealt_position_target is not None and cfch.dealt_position_target.active:
                self.dealt_position_target_exists = True
                self.current_dealt_position_target = (cfch.dealt_position_target.xOffset, cfch.dealt_position_target.yOffset)
            else:
                self.dealt_position_target_exists = False
                self.current_dealt_position_target = (0.0, 0.0)
            if not self.dealt_position_target_exists:
                # No target: calculate force from angle.
                # Assume hitAngleDeg may be a wrapped value with a 'Value' attribute; otherwise, use power_data.hitAngleDeg.
                if current_cast.hit_angle_deg != 0.0:
                    hit_angle_deg = current_cast.hit_angle_deg
                else:
                    hit_angle_deg = self.hit_angle_deg
                hit_vector = (
                    math.cos(math.radians(hit_angle_deg)),
                    -math.sin(math.radians(hit_angle_deg)),
                    0.0
                )
                # Multiply x by moveFacingDirection.
                hit_vector = (hit_vector[0] * int(move_manager.move_facing_direction), hit_vector[1], hit_vector[2])

            in_startup = current_cast.frame_idx < current_cast.startup_frames
            is_in_attack_frames = current_cast.frame_idx < (current_cast.startup_frames + current_cast.attack_frames)
            in_attack = (not in_startup) and (is_in_attack_frames or current_cast.must_be_held)

            if in_startup:
                self.p.do_cast_frame_changes_with_changes(cfch, self.enable_floor_drag, move_manager)
                self.p.set_hitboxes_to_draw()
            elif in_attack:
                self.p.do_cast_frame_changes_with_changes(cfch, self.enable_floor_drag, move_manager)
                self.p.set_hitboxes_to_draw(current_cast.hitboxes,
                                                  current_cast.collision_check_points,
                                                  move_manager.move_facing_direction)

                cast_damage = current_cast.base_damage
                if self.damage_over_life_of_hitbox:
                    damage_to_deal = cast_damage / current_cast.attack_frames
                else:
                    damage_to_deal = cast_damage

                # Check collision.
                collided = False
                if self.is_switching_casts:
                    self.is_switching_casts = False
                else:
                    for i in range(len(current_cast.collision_check_points)):
                        point = current_cast.collision_check_points[i]
                        point_offset = Capsule.get_hitbox_offset(point['xOffset'], point['yOffset'])
                        # Multiply x offset by moveFacingDirection.
                        point_offset = (point_offset[0] * int(move_manager.move_facing_direction), point_offset[1])
                        # Assume agent.position is a tuple (x, y)
                        point_pos = (self.p.body.position[0] + point_offset[0], self.p.body.position[1] + point_offset[1])
                        collided = point_pos[1] > 1.54

                # Initialize past point positions for the next frame.
                self.past_point_positions = []
                for point in current_cast.collision_check_points:
                    point_offset = Capsule.get_hitbox_offset(point['xOffset'], point['yOffset'])
                    point_offset = (point_offset[0] * int(move_manager.move_facing_direction), point_offset[1])
                    point_pos = (self.p.body.position[0] + point_offset[0], self.p.body.position[1] + point_offset[1])
                    self.past_point_positions.append(point_pos)

                if current_cast.must_be_held and (not is_holding_move_type):
                    transitioning_to_next_power = True
                    if self.on_miss_next_power_index != -1:
                        miss_power = move_manager.move_data['powers'][self.on_miss_next_power_index]
                        next_power = Power.get_power(miss_power)
                        next_power = move_manager.move_data.onMissNextPower.get_power()
                if collided:
                    transitioning_to_next_power = True
                    if self.on_ground_next_power_index != -1:
                        ground_power = move_manager.move_data['powers'][self.on_ground_next_power_index ]
                        next_power = Power.get_power(ground_power)
                    elif self.on_miss_next_power_index != -1:
                        miss_power = move_manager.move_data['powers'][self.on_miss_next_power_index]
                        next_power = Power.get_power(miss_power)

                # Check hitboxes.
                hitbox_hit = False
                hit_agents = []
                for hitbox in current_cast.hitboxes:
                    hitbox_offset = Capsule.get_hitbox_offset(hitbox['xOffset'], hitbox['yOffset'])
                    hitbox_offset = (hitbox_offset[0] * int(move_manager.move_facing_direction), hitbox_offset[1])
                    hitbox_pos = (self.p.body.position[0] + hitbox_offset[0], self.p.body.position[1] + hitbox_offset[1])
                    hitbox_size = Capsule.get_hitbox_size(hitbox['width'], hitbox['height'])
                    capsule1 = CapsuleCollider(center=hitbox_pos, width=hitbox_size[0], height=hitbox_size[1])
                    intersects = self.p.opponent.hurtbox_collider.intersects(capsule1)
                    hit_agent = self.p.opponent
                    #print(self.p.opponent)
                    #print(hitbox_pos, hitbox_size)
                    #print(self.p.opponent.hurtbox_collider.center, self.p.opponent.hurtbox_collider.width, self.p.opponent.hurtbox_collider.height)
                    if intersects and hit_agent.state.vulnerable():
                        #print(self.p.opponent.hurtbox_collider, capsule1)
                        hitbox_hit = True
                        #print(f'Player {self.p.agent_id} HIT!')
                        if not self.hit_anyone:
                            if self.on_hit_velocity_set_active:
                                on_hit_vel = (math.cos(math.radians(self.on_hit_velocity_set_direction_deg)),
                                                math.sin(math.radians(self.on_hit_velocity_set_direction_deg)))
                                on_hit_vel = (on_hit_vel[0] * self.on_hit_velocity_set_magnitude, on_hit_vel[1])

                                self.p.body.velocity = pymunk.Vec2d(on_hit_vel[0], on_hit_vel[1])
                        self.hit_anyone = True
                        force_magnitude = (current_cast.fixed_force +
                                            current_cast.variable_force * hit_agent.damage * 0.02622)
                        if hit_agent not in hit_agents:
                            if self.damage_over_life_of_hitbox:
                                hit_agent.apply_damage(damage_to_deal, self.stun_time,
                                                    (hit_vector[0] * (force_magnitude / current_cast.cast_data.attackFrames),
                                                    hit_vector[1] * (force_magnitude / current_cast.cast_data.attackFrames)))
                            hit_agents.append(hit_agent)
                        if hit_agent not in self.agents_in_move:
                            if move_manager.hit_agent is None:
                                move_manager.hit_agent = hit_agent
                            if not self.damage_over_life_of_hitbox:
                                hit_agent.apply_damage(damage_to_deal, self.stun_time,
                                                    (hit_vector[0] * force_magnitude, hit_vector[1] * force_magnitude))
                            hit_agent.set_gravity_disabled(self.disable_hit_gravity)
                            self.agents_in_move.append(hit_agent)
                        if hit_agent not in move_manager.all_hit_agents:
                            hit_agent.just_got_hit = True
                            move_manager.all_hit_agents.append(hit_agent)
                if hitbox_hit and self.transition_on_instant_hit:
                    if self.on_hit_next_power_index != -1:
                        hit_power = move_manager.move_data['powers'][self.on_hit_next_power_index]
                        next_power = Power.get_power(hit_power)
                    elif self.on_miss_next_power_index != -1:
                        miss_power = move_manager.move_data['powers'][self.on_miss_next_power_index]
                        next_power = Power.get_power(miss_power)
                if self.cast_idx == len(self.casts) - 1 and self.last_power:
                    self.frames_into_recovery += 1

            # Increment the current cast's frame index.
            current_cast.frame_idx += 1

            # Recovery handling: if not transitioning and not in startup or attack.
            if (not transitioning_to_next_power) and (not in_attack) and (not in_startup):
                self.p.set_hitboxes_to_draw()
                if self.cast_idx == len(self.casts) - 1:
                    if self.frames_into_recovery >= self.recovery_frames:
                        if self.last_power:
                            done = True
                        else:
                            if self.hit_anyone:
                                if self.on_hit_next_power_index != -1:
                                    hit_power = move_manager.move_data['powers'][self.on_hit_next_power_index]
                                    next_power = Power.get_power(hit_power)
                                elif self.on_miss_next_power_index != -1:
                                    miss_power = move_manager.move_data['powers'][self.on_miss_next_power_index]
                                    next_power = Power.get_power(miss_power)
                            else:
                                if self.on_miss_next_power_index != -1:
                                    miss_power = move_manager.move_data['powers'][self.on_miss_next_power_index]
                                    next_power = Power.get_power(miss_power)
                    else:
                        self.frames_into_recovery += 1
                else:
                    self.cast_idx += 1
                    self.is_switching_casts = True

        self.total_frame_count += 1
        if next_power is not None:
            next_power.p = self.p
        return done, next_power


# #### Attacking State

# In[ ]:


class AttackState(PlayerObjectState):

    def can_control(self):
        return False

    def give_move(self, move_type: "MoveType") -> None:
        self.move_type = move_type
      
        # load json Unarmed SLight.json
        #with open('Unarmed SLight.json') as f:
        #    move_data = json.load(f)
        if(self.p.weapon == "Spear" and hasattr(self.p.env, "spear_attacks")):
            move_data = self.p.env.spear_attacks[move_type] 
        elif(self.p.weapon == "Hammer" and hasattr(self.p.env, "hammer_attacks")):
            move_data = self.p.env.hammer_attacks[move_type] 
        else:
            move_data = self.p.env.attacks[move_type]
        
       
        self.move_manager = MoveManager(self.p, move_data)

    def enter(self) -> None:
        self.dash_timer = self.p.dash_time
        # get random number from 1 to 12
        self.seed = random.randint(1, 12)
        # Optionally, play a dash sound or animation here.
    
    def exit(self) -> None:
        self.p.set_hitboxes_to_draw()

    def physics_process(self, dt: float) -> PlayerObjectState:
        new_state = super().physics_process(dt)
        if new_state is not None:
            return new_state

        is_holding_move_type = self.move_type == self.p.get_move()

        done = self.move_manager.do_move(is_holding_move_type)

        if done:
            self.p.set_hitboxes_to_draw()

            if self.p.is_on_floor():
                return GroundState.get_ground_state(self.p)
            else:
                in_air = self.p.states['in_air']
                if hasattr(self, 'jumps_left'):
                    in_air.jumps_left = self.jumps_left
                    in_air.recoveries_left = self.recoveries_left
                    in_air.jump_timer = 0
                return in_air
        return None

    def animate_player(self, camera) -> None:
        player_anim, attack_anim = self.p.attack_anims[self.move_type]
        current_power = self.move_manager.current_power
        if isinstance(player_anim, str):
            self.p.animation_sprite_2d.play(player_anim)
        elif isinstance(player_anim, dict):

            player_anim = player_anim[current_power.power_id]
            if isinstance(player_anim, list):
                current_cast = current_power.casts[current_power.cast_idx]
                in_startup = current_cast.frame_idx < current_cast.startup_frames
                self.p.animation_sprite_2d.play(player_anim[0 if in_startup else 1])
            else:
                self.p.animation_sprite_2d.play(player_anim[current_power.power_id])
        else:
            self.p.animation_sprite_2d.play(player_anim[self.seed % len(player_anim)])
        #self.p.animation_sprite_2d.play('run')
        if isinstance(attack_anim, str):
            self.p.attack_sprite.play(attack_anim)
        elif isinstance(attack_anim, dict):
            attack_anim = attack_anim[current_power.power_id]
            if isinstance(attack_anim, list):
                current_cast = current_power.casts[current_power.cast_idx]
                in_startup = current_cast.frame_idx < current_cast.startup_frames
                self.p.attack_sprite.play(attack_anim[0 if in_startup else 1])
            elif isinstance(attack_anim, tuple):
                self.p.attack_sprite.play(attack_anim[self.seed % len(attack_anim)])
            else:
                self.p.attack_sprite.play(attack_anim)
        else:
            self.p.attack_sprite.play(attack_anim[self.seed % len(attack_anim)])


# #### AnimatedSprite 2D

# In[ ]:


def hex_to_rgb(hex_color):
    """Convert a hex string (e.g., '#FE9000') to an RGB tuple."""
    hex_color = hex_color.lstrip('#')
    return tuple(int(hex_color[i:i+2], 16) for i in (0, 2, 4))


@dataclass
class Animation():
    frames: list[np.ndarray]
    frame_durations: list[float]
    frames_per_step: list[float]

class AnimationSprite2D(GameObject):
    ENV_FPS = 30  # Environment FPS
    albert_palette = {
        "base": hex_to_rgb("#FE9000"),
        "sides": hex_to_rgb("#A64A00"),
        "top_bottom": hex_to_rgb("#FFB55A"),
        "outline": hex_to_rgb("#A02800")
    }

    kai_palette = {
        "base": hex_to_rgb("#00A1FE"),
        "sides": hex_to_rgb("#006080"),
        "top_bottom": hex_to_rgb("#74CEFF"),
        "outline": hex_to_rgb("#0069BA")
    }



    def __init__(self, camera, scale, animation_folder, agent_id):
        super().__init__()
        self.finished = False
        self.scale = scale
        self.agent_id = agent_id
        self.current_frame_index = 0
        self.frame_timer = 0
        self.animation_folder = animation_folder

        self.animations: dict[str, Animation] = {}
        self.current_animation = None
        self.frames = []
        self.current_frame_index = 0

        self.anim_data = {
            #'altroll': [1.0],
            #'alhappy': [1.0],
            'default': [1.4],
            'unarmednsig_paper': [1.6],
            'unarmednsig_rock': [1.6],
            'unarmednsig_scissors': [1.6],
            'unarmedrecovery': [1.0],
            'unarmeddlight': [1.2],
        }

        self.color_mapping = {self.albert_palette[key]: self.kai_palette[key] for key in self.albert_palette}


        self.loaded = False

    def load_animations(self, animation_folder):
        """
        Loads animations from the specified folder.
        """
        self.loaded = True
        if not os.path.exists(animation_folder):
            print(f"Assets folder {animation_folder} not found!")
            return
        #gigi
        for category in os.listdir(animation_folder):
            category_path = os.path.join(animation_folder, category)
            if os.path.isdir(category_path):
                frames = []
                for file in sorted(os.listdir(category_path)):
                    file_name = os.path.splitext(file)[0]
                    self.animations[file_name] = self.load_animation(os.path.join(category_path, file))
            else:
                file_name = os.path.splitext(category)[0]
                self.animations[file_name] = self.load_animation(category_path)


    def remap_colors(self, image, mapping):
        """
        Given an image as a numpy ndarray (H x W x 3 or 4) and a mapping dictionary
        mapping RGB tuples to new RGB tuples, return a new image with the colors replaced.
        """
        # Make a copy so as not to modify the original.
        out = image.copy()

        # Determine whether the image has an alpha channel.
        has_alpha = out.shape[2] == 4

        # For each mapping entry, create a mask and replace the RGB channels.
        for old_color, new_color in mapping.items():
            # Create a boolean mask for pixels that match old_color.
            # Compare only the first 3 channels.
            mask = (out[..., :3] == old_color).all(axis=-1)

            # Replace the pixel's R, G, B values with the new_color.
            out[mask, 0] = new_color[0]
            out[mask, 1] = new_color[1]
            out[mask, 2] = new_color[2]
            # The alpha channel (if present) remains unchanged.

        return out


    def load_animation(self, file_path):
        # Load GIF and extract frames
        gif = Image.open(file_path)
        frames = []
        frame_durations = []  # Store frame durations in milliseconds
        total_duration = 0

        # get file name without extension
        file_name = os.path.splitext(os.path.basename(file_path))[0]


        for frame in ImageSequence.Iterator(gif):
            # Convert and scale frame

            pygame_frame = pygame.image.fromstring(frame.convert("RGBA").tobytes(), frame.size, "RGBA")

            # if self.agent_id == 1:
            #     # Convert the pygame surface to a numpy array.
            #     frame_array = pygame.surfarray.array3d(pygame_frame).transpose(1, 0, 2)  # shape (H, W, 3)

            #     # Remap colors using our mapping.
            #     new_frame_array = self.remap_colors(frame_array, self.color_mapping)

            #     # Optionally, create a new pygame surface from the new_frame_array.
            #     # (If you need to convert back to a surface, note that pygame expects (width, height).)
            #     pygame_frame = pygame.surfarray.make_surface(new_frame_array.transpose(1, 0, 2))
            #scaled_frame = pygame.transform.scale(pygame_frame, (int(frame.width * scale), int(frame.height * scale)))
            frames.append(pygame_frame)

            # Extract frame duration
            duration = frame.info.get('duration', 100)  # Default 100ms if missing
            frame_durations.append(duration)
            total_duration += duration

        gif.close()

        # Compute how many game steps each GIF frame should last
        frames_per_step = [max(1, round((duration / 1000) * self.ENV_FPS)) for duration in frame_durations]

        return Animation(frames, frame_durations, frames_per_step)

    def play(self, animation_name):
        """
        Plays the given animation.
        """
        if animation_name == None:
            self.current_animation = None
            return
        if animation_name in self.animations and self.current_animation != animation_name:
            #print(animation_name, 'from', self.current_animation)
            self.current_animation = animation_name
            self.frames = self.animations[animation_name].frames
            self.current_data = self.anim_data.get(animation_name, self.anim_data['default'])
            self.frame_durations = self.animations[animation_name].frame_durations
            self.frames_per_step = self.animations[animation_name].frames_per_step
            self.frame_timer = 0
            self.current_frame_index = 0

    def process(self, position):
        """
        Advances the animation, ensuring it syncs properly with a 30 FPS game loop.
        """

        self.position = position
        if self.current_animation is None: return
        if not self.finished:
            self.frame_timer += 1  # Increment frame timer (game steps)

            # Move to the next frame only when enough game steps have passed
            if self.frame_timer >= self.frames_per_step[self.current_frame_index]:
                self.frame_timer = 0
                self.current_frame_index += 1
                if self.current_frame_index >= len(self.frames):
                    self.current_frame_index = 0
                    #self.finished = True  # Mark for deletion

    def render(self, camera: Camera, flipped: bool = False) -> None:
        """
        Draws the current animation frame on the screen at a fixed position.
        """
        if not self.loaded:
            self.load_animations(self.animation_folder)
        if self.current_animation is None or self.current_animation == '': return
        if not self.finished:
            #camera.canvas.blit(self.frames[self.current_frame_index], (0,0))
            width = self.current_data[0]
            self.draw_image(camera.canvas, self.frames[self.current_frame_index], self.position, self.scale * width, camera, flipped=flipped)


# #### Player GameObject

# In[ ]:


class Player(GameObject):
    PLAYER_RADIUS = 10

    def __init__(self, env, agent_id: int, start_position=[0,0], color=[200, 200, 0, 255]):
        self.weapon = "Punch" #martin
        
        self.env = env

        self.delta = env.dt
        self.agent_id = agent_id
        self.space = self.env.space

        hitbox_size = Capsule.get_hitbox_size(290//2, 320//2)
        self.hurtbox_collider = CapsuleCollider(center=(0, 0), width=hitbox_size[0], height=hitbox_size[1])

        self.start_position = start_position

        # Create input handlers
        self.input = PlayerInputHandler()

        # Attack anim stuff

        self.attack_anims = {
            MoveType.NLIGHT : ('idle', 'unarmednlightfinisher'),
            MoveType.DLIGHT : ('idle', 'unarmeddlight'),
            MoveType.SLIGHT : ('alpunch', 'unarmedslight'),
            MoveType.NSIG   : ('alup', {28: 'unarmednsig_held', 29: ('unarmednsig_paper', 'unarmednsig_rock', 'unarmednsig_scissors')}),
            MoveType.DSIG   : ('idle', {26: 'unarmeddsig_held', 27: 'unarmeddsig_end'}),
            MoveType.SSIG   : ('alssig', {21: 'unarmedssig_held', 22: 'unarmedssig_end'}),
            MoveType.NAIR   : ('alup', 'unarmednlightnofinisher'),
            MoveType.DAIR   : ('alpunch', 'unarmeddair'),
            MoveType.SAIR   : ('alpunch', 'unarmedsair'),
            MoveType.RECOVERY : ('alup', 'unarmedrecovery'),
            MoveType.GROUNDPOUND : ('algroundpound', {16: ['unarmedgp', 'unarmedgp_held'], 17: 'unarmedgp_end', 18: 'unarmedgp_end', 19: 'unarmedgp_end'}),
        }

        # Create player states
        self.states_types: dict[str, PlayerObjectState] = {
            'walking': WalkingState,
            'standing': StandingState,
            'turnaround': TurnaroundState,
            'air_turnaround': AirTurnaroundState,
            'sprinting': SprintingState,
            'stun': StunState,
            'in_air': InAirState,
            'dodge': DodgeState,
            'attack': AttackState,
            'dash': DashState,
            'backdash': BackDashState,
            'KO': KOState,
            'taunt': TauntState,
        }
        self.state_mapping = {
            'WalkingState': 0,
            'StandingState': 1,
            'TurnaroundState': 2,
            'AirTurnaroundState': 3,
            'SprintingState': 4,
            'StunState': 5,
            'InAirState': 6,
            'DodgeState': 7,
            'AttackState': 8,
            'DashState': 9,
            'BackDashState': 10,
            'KOState': 11,
            'TauntState': 12,
        }

        self.states: dict[str, PlayerObjectState] = {
            state_name: state_type(self) for state_name, state_type in self.states_types.items()
        }
        self.state = self.states['in_air']
        self.state.jumps_left = 0
        self.state.jump_timer = 0
        self.state.recoveries_left = 0
        self.state.is_base = True

        # Other living stats
        self.facing = Facing.RIGHT if start_position[0] < 0 else Facing.LEFT
        self.damage = 0
        self.smoothXVel = 0
        self.damage_taken_this_stock = 0
        self.damage_taken_total = 0
        self.damage_done = 0
        self.stocks = 3

        self.prev_x = start_position[0]
        self.prev_y = start_position[1]
        self.damage_velocity = (0, 0)
        self.target_vel = (0, 0)

        self.cur_action = np.zeros(10)

        self.hitboxes_to_draw = []
        self.points_to_draw = []

        # PyMunk Params
        x, y = self.start_position
        width, height = 0.87, 1.0
        self.mass = 1

        # Create PyMunk Object
        self.shape = pymunk.Poly.create_box(None, size=(width, height))
        self.shape.collision_type = 3 if agent_id == 0 else 4
        self.shape.owner = self
        #self.moment = pymunk.moment_for_poly(self.mass, self.shape.get_vertices())
        self.moment = 1e9
        self.body = pymunk.Body(self.mass, self.moment)
        self.shape.body = self.body
        self.shape.body.position = (x, y)
        self.shape.friction = 0.7
        self.shape.color = color

        # Parameters
        self.move_speed = 6.75
        self.jump_speed = 8.9
        self.in_air_ease = 6.75 / self.env.fps
        self.run_speed = 8
        self.dash_speed = 10
        self.backdash_speed = 4
        self.turnaround_time = 4
        self.taunt_time = 30
        self.backdash_time = 7
        self.dodge_time = 10
        self.grounded_dodge_cooldown = 30
        self.smoothTimeX = 0.33 * self.env.fps
        self.air_dodge_cooldown = 82
        self.invincible_time = self.env.fps * 3
        self.jump_cooldown = self.env.fps * 0.5
        self.dash_time = self.env.fps * 0.3
        self.dash_cooldown = 8

        # Signals
        self.just_got_hit = False

        self.state_str = 'InAirState'

        self.space.add(self.shape, self.body)

        # Assets
        self.assets_loaded = False
        animation_folder = 'assets'
        if not os.path.exists(animation_folder):
            self.load_assets()
        self.animation_sprite_2d = AnimationSprite2D(self.env.camera, 1.0, 'assets/player', agent_id)
        self.attack_sprite = AnimationSprite2D(self.env.camera, 2.0, 'assets/attacks', agent_id)

<<<<<<< HEAD
        #colin
        self.shape.filter = pymunk.ShapeFilter(
    categories=PLAYER_CAT,
    mask=ALL_CATS & ~WEAPON_CAT
)
=======
        # Weapon mapping
        self.weapon_mapping = {
            "Punch": 0,
            "Spear": 1,
            "Hammer": 2
        }
>>>>>>> 4481acb2

    def get_obs(self) -> list[float]:

        obs = []
        pos = self.body.position
        # Clamp values to [-1, 1] (or replace with proper normalization if needed)
        x_norm = max(-18, min(18, pos.x))
        y_norm = max(-7, min(7, pos.y))
        obs.extend([x_norm, y_norm])

        vel = self.body.velocity
        vx_norm = max(-10.0, min(10.0, vel.x))
        vy_norm = max(-10.0, min(10.0, vel.y))
        obs.extend([vx_norm, vy_norm])

        obs.append(1.0 if self.facing == Facing.RIGHT else 0.0)

        grounded = 1.0 if self.is_on_floor() else 0.0
        obs.append(grounded)

        obs.append(0.0 if grounded == 1.0 else 1.0)

        obs.append(float(self.state.jumps_left) if hasattr(self.state, 'jumps_left') else 0.0)

        current_state_name = type(self.state).__name__
        state_index = self.state_mapping.get(current_state_name, 0)
        obs.append(float(state_index))

        obs.append(float(self.state.recoveries_left) if hasattr(self.state, 'recoveries_left') else 0.0)

        obs.append(float(self.state.dodge_timer) if hasattr(self.state, 'dodge_timer') else 0.0)

        obs.append(float(self.state.stun_frames) if hasattr(self.state, 'stun_frames') else 0.0)

        obs.append(float(self.damage) / 700.0)

        # 12. Stocks – expected to be between 0 and 3.
        obs.append(float(self.stocks))

        # 13. Move type – if the state has a move_type attribute, otherwise 0.
        obs.append(float(self.state.move_type) if hasattr(self.state, 'move_type') else 0.0)

        # Current held weapon type
        obs.append(self.weapon_mapping[self.weapon])
        print(self.weapon_mapping[self.weapon])

        # Spawner positions
        for i in range(4):
            try:
                spawner = self.env.weapon_controller.spawners[i]
                if spawner.active_weapon is not None:
                    # Get the position of the spawner
                    x_norm = max(-18, min(18, spawner.world_pos[0]))
                    y_norm = max(-7, min(7, spawner.world_pos[1]))

                    # Default: weapon_type = 1 for a normal/randomized spawner.
                    weapon_type: int = 1
                    if isinstance(spawner, DroppedWeaponSpawner):
                        # If spear set weapon_type = 2, if hammer set weapon_type = 3
                        if spawner.weapon_name == "Spear":
                            weapon_type = 2
                        elif spawner.weapon_name == "Hammer":
                            weapon_type = 3
                else:
                    # Spawner active_weapon being None (inactive) means that we zero out all values
                    x_norm, y_norm, weapon_type = 0, 0, 0

                obs.extend([x_norm, y_norm, weapon_type])
            
            except IndexError:
                # If current spawner inactive (out of index), set as zero array
                obs.extend([0, 0, 0])

        # TODO: Platform position + heading directions 

        return obs

    def respawn(self) -> None:
        self.body.position = self.start_position
        self.body.velocity = pymunk.Vec2d(0, 0)
        self.damage = 0
        self.damage_taken_this_stock = 0
        self.smoothXVel = 0
        self.target_vel = (0, 0)
        self.weapon = "Punch"
        self.attack_anims = {
            MoveType.NLIGHT : ('idle', 'unarmednlightfinisher'),
            MoveType.DLIGHT : ('idle', 'unarmeddlight'),
            MoveType.SLIGHT : ('alpunch', 'unarmedslight'),
            MoveType.NSIG   : ('alup', {28: 'unarmednsig_held', 29: ('unarmednsig_paper', 'unarmednsig_rock', 'unarmednsig_scissors')}),
            MoveType.DSIG   : ('idle', {26: 'unarmeddsig_held', 27: 'unarmeddsig_end'}),
            MoveType.SSIG   : ('alssig', {21: 'unarmedssig_held', 22: 'unarmedssig_end'}),
            MoveType.NAIR   : ('alup', 'unarmednlightnofinisher'),
            MoveType.DAIR   : ('alpunch', 'unarmeddair'),
            MoveType.SAIR   : ('alpunch', 'unarmedsair'),
            MoveType.RECOVERY : ('alup', 'unarmedrecovery'),
            MoveType.GROUNDPOUND : ('algroundpound', {16: ['unarmedgp', 'unarmedgp_held'], 17: 'unarmedgp_end', 18: 'unarmedgp_end', 19: 'unarmedgp_end'}),
        }
        #kaden

    def apply_damage(self, damage_default: float, stun_dealt: int=0, velocity_dealt: Tuple[float, float]=(0,0)):
        self.damage = min(700, self.damage + damage_default)
        self.damage_taken_this_stock += damage_default
        self.damage_taken_total += damage_default
        self.damage_taken_this_frame += damage_default
        self.state.stunned(stun_dealt)
        scale = (1.024 / 320.0) * 12 # 0.165
        self.damage_velocity = (velocity_dealt[0] * scale, velocity_dealt[1] * scale)

        self.opponent.damage_done += damage_default

    def load_assets(self):
        if self.assets_loaded: return
        if os.path.isdir('assets'): return

        data_path = "assets.zip"
        if not os.path.isfile(data_path):
            print("Downloading assets.zip...")
            url = "https://drive.google.com/file/d/1F2MJQ5enUPVtyi3s410PUuv8LiWr8qCz/view?usp=sharing"
            gdown.download(url, output=data_path, fuzzy=True)

        # check if directory
        print("Downloaded!")

        self.assets_loaded = True

    def is_on_floor(self) -> bool:
        old_cond = (abs(self.body.position.y - 1.540) < 0.03 and abs(self.body.position.x) < 5.77)
        return self.shape.cache_bb().intersects(self.env.objects['ground'].shape.cache_bb()) or old_cond
        #return abs(self.body.position.y - 1.540) < 0.03 and abs(self.body.position.x) < 5.77

    def set_gravity_disabled(self, disabled:bool) -> None:
        self.body.gravity_scale = 0 if disabled else 1

    def render(self, screen, camera) -> None:
        self.state.animate_player(camera)

        position = self.body.position
        self.animation_sprite_2d.process(position)
        self.attack_sprite.process(position)
        flipped = self.facing == Facing.LEFT
        self.animation_sprite_2d.render(camera, flipped=flipped)
        self.attack_sprite.render(camera, flipped=flipped)


        hurtbox_offset = Capsule.get_hitbox_offset(0, 0)
        hurtbox_offset = (hurtbox_offset[0] * int(self.facing), hurtbox_offset[1])
        hurtbox_pos = (self.body.position[0] + hurtbox_offset[0], self.body.position[1] + hurtbox_offset[1])
        hurtbox_data = np.array([
            self.hurtbox_collider.center[0],
            self.hurtbox_collider.center[1],
            self.hurtbox_collider.width / (2 * WarehouseBrawl.BRAWL_TO_UNITS),
            self.hurtbox_collider.height / (2 * WarehouseBrawl.BRAWL_TO_UNITS)
        ])
        Capsule.draw_hurtbox(camera, hurtbox_data, hurtbox_pos)
        BLUE = (0, 0, 255)
      

        # Draw hitboxes
        for hitbox in self.hitboxes_to_draw:
            hitbox_offset = list(Capsule.get_hitbox_offset(hitbox['xOffset'], hitbox['yOffset']))
            hitbox_offset[0] = hitbox_offset[0] * int(self.facing)
            hitbox_pos = (self.body.position[0] + hitbox_offset[0], self.body.position[1] + hitbox_offset[1])
            hitbox_data = np.array([
                0,
                0,
                hitbox['width'],
                hitbox['height']
            ])
            Capsule.draw_hitbox(camera, hitbox_data, hitbox_pos)

        # draw circle
        cc = (227, 138, 14) if self.agent_id == 0 else (18, 131, 201)
        screen_pos = camera.gtp((int(position[0]), int(position[1])-1))
        pygame.draw.circle(camera.canvas, cc, screen_pos, camera.scale_gtp() * 0.25)


          #kaden
       
       #  self.draw_image(camera.canvas, self.frames[self.current_frame_index], self.position, self.scale * width, camera, flipped=flipped)
        if not isinstance(self.state, AttackState) and not issubclass(self.state.__class__, AttackState):
            if(self.weapon in ["Hammer","Spear"]):
                image = pygame.image.load(f"assets/weapons/{self.weapon}.png")
                width = image.get_width()
                height = image.get_height()
                dimensions = [width,height]
            #  scale_cst = camera.scale_gtp()

                pos = camera.gtp(self.body.position)
                dimensions = camera.gtp(dimensions)
            #kaden 
                if(flipped):
                    a = 1
                else: 
                    a = -1
                GameObject.draw_image(camera.canvas, image, [self.body.position[0]-a*0.1,self.body.position[1]+0.27], 1.4, camera, flipped=flipped)
            


    def set_hitboxes_to_draw(self, hitboxes: Optional[List[Any]]=None,
                             points: Optional[List[Any]]=None,
                             move_facing: Optional[Facing]=None):
        if hitboxes is None:
            self.hitboxes_to_draw = []
        else:
            self.facing = move_facing
            self.hitboxes_to_draw = hitboxes
            self.points_to_draw = points

    def smooth_damp(current, target, current_velocity, smooth_time, dt=0.016):
        # This is a very rough approximation.
        # In a real implementation, you'd compute the damped value properly.
        diff = target - current
        change = diff * dt / smooth_time if smooth_time != 0 else diff
        new_value = current + change
        new_velocity = change / dt
        return new_value, new_velocity

    def do_cast_frame_changes(self):
        # Create a new CastFrameChangeHolder and force hurtbox change.
        reset_holder = CastFrameChangeHolder()
        # Activate the hurtbox change.
        reset_holder.hurtbox_position_change.active = True

        hpc = reset_holder.hurtbox_position_change
        # Get the hurtbox offset from the utility.
        hurtbox_offset = Capsule.get_hitbox_offset(hpc.xOffset, hpc.yOffset)
        # Multiply the x component by the agent's facing direction.
        hurtbox_offset = (hurtbox_offset[0] * int(self.facing), hurtbox_offset[1])
        # Apply to the hurtbox collider.
        self.hurtbox_collider.offset = hurtbox_offset
        size = Capsule.get_hitbox_size(hpc.width, hpc.height)
        self.hurtbox_collider.size = (2.0 * size[0], 2.0 * size[1])

    # --- Second version: with changes, floor drag, and move manager ---
    def do_cast_frame_changes_with_changes(self, changes, enable_floor_drag, mm):
        # If floor drag is enabled, smooth-damp the x velocity toward 0.
        if enable_floor_drag:
            vel_x = self.move_toward(self.body.velocity.x, 0, self.in_air_ease)
            self.body.velocity = pymunk.Vec2d(vel_x, self.body.velocity.y)

        if changes is None:
            return

        # Process hurtbox position change.
        hpc = changes.hurtbox_position_change
        if hpc is not None and hpc.active:
            hurtbox_offset = Capsule.get_hitbox_offset(hpc.xOffset, hpc.yOffset)
            hurtbox_offset = (hurtbox_offset[0] * int(mm.move_facing_direction), hurtbox_offset[1])
            # Set collider direction based on dimensions.

            self.hurtbox_collider.offset = hurtbox_offset
            size = Capsule.get_hitbox_size(hpc.width, hpc.height)
            self.hurtbox_collider.size = (2.0 * size[0], 2.0 * size[1])

        # Process caster position change (if any; currently no action).
        cpc = changes.caster_position_change
        if cpc is not None and cpc.active:
            # Implement caster position change if needed.
            pass

        # Process dealt position target changes.
        # (The original code has a commented-out block; here we check if the current power has a target.)
        if hasattr(self.state, 'move_manager') and self.state.move_manager.current_power.dealt_position_target_exists:
            mm = self.state.move_manager

            target_pos = Capsule.get_hitbox_offset(mm.current_power.current_dealt_position_target[0],
                                                               mm.current_power.current_dealt_position_target[1])
            target_pos = (target_pos[0] * int(mm.move_facing_direction), target_pos[1])
            # Assume self.position is available as self.position.
            current_pos = self.body.position  # (x, y, z)
            if mm.current_power.power_data.get("targetAllHitAgents", False):
                for agent in mm.all_hit_agents:
                    # Compute a new velocity vector.
                    vel = tuple(0.5 * ((current_pos[i] + target_pos[i] - agent.body.position[i])) for i in range(2))
                    agent.set_position_target_vel(vel)
            elif mm.hit_agent is not None:
                vel = tuple(0.5 * ((current_pos[i] + target_pos[i] - mm.hit_agent.body.position[i])) for i in range(2))
                mm.hit_agent.set_position_target_vel(vel)

        # Process caster velocity set.
        cvs = changes.caster_velocity_set
        if cvs is not None and cvs.active:
            angle_rad = math.radians(cvs.directionDeg)
            vel = (math.cos(angle_rad) * cvs.magnitude, -math.sin(angle_rad) * cvs.magnitude)
            vel = (vel[0] * int(mm.move_facing_direction), vel[1])
            self.body.velocity = pymunk.Vec2d(vel[0], vel[1])

        # Process caster velocity set XY.
        cvsxy = changes.caster_velocity_set_xy
        if cvsxy is not None:
            vx, vy = self.body.velocity
            if getattr(cvsxy, 'activeX', False):
                vx = cvsxy.magnitudeX * int(mm.move_facing_direction)
            if getattr(cvsxy, 'activeY', False):
                vy = cvsxy.magnitudeY
            self.body.velocity = pymunk.Vec2d(vx, vy)

        # Process caster velocity damp XY.
        cvdxy = changes.caster_velocity_damp_xy
        if cvdxy is not None:
            vx, vy = self.body.velocity
            if getattr(cvdxy, 'activeX', False):
                vx *= cvdxy.dampX
            if getattr(cvdxy, 'activeY', False):
                vy *= cvdxy.dampY
            self.body.velocity = pymunk.Vec2d(vx, vy)

    def get_move(self) -> MoveType:
        # Assuming that 'p' is a Player instance and that p.input is an instance of PlayerInputHandler.
        # Also assume that p.input.update(action) has already been called.

        # Determine move types:
        heavy_move = self.input.key_status['k'].held         # heavy move if key 'k' is held
        light_move = (not heavy_move) and self.input.key_status['j'].held  # light move if not heavy and key 'j' is held
        throw_move = (not heavy_move) and (not light_move) and self.input.key_status['h'].held  # throw if pickup key 'h' is held

        # Determine directional keys:
        left_key = self.input.key_status["A"].held            # left key (A)
        right_key = self.input.key_status["D"].held           # right key (D)
        up_key = self.input.key_status["W"].held              # aim up (W)
        down_key = self.input.key_status["S"].held            # aim down (S)

        # Calculate combined directions:
        side_key = left_key or right_key

        # Calculate move direction:
        neutral_move = ((not side_key) and (not down_key)) or up_key
        down_move = (not neutral_move) and down_key
        side_move = (not neutral_move) and (not down_key) and side_key

        # Check if any move key (light, heavy, or throw) is pressed:
        hitting_any_move_key = light_move or heavy_move or throw_move
        if not hitting_any_move_key:
            move_type = MoveType.NONE
        else:
            # (Optional) Print the results:
            # print("heavy_move:", heavy_move)
            # print("light_move:", light_move)
            # print("throw_move:", throw_move)
            # print("neutral_move:", neutral_move)
            # print("down_move:", down_move)
            # print("side_move:", side_move)
            # print("hitting_any_move_key:", hitting_any_move_key)
            cms = CompactMoveState(self.is_on_floor(), heavy_move, 0 if neutral_move else (1 if down_move else 2))
            move_type = m_state_to_move[cms]
            #print(move_type)
        return move_type
    
    def pre_process(self) -> None:
        self.damage_taken_this_frame = 0

    def process(self, action: np.ndarray) -> None:
        self.cur_action = action
        if not hasattr(self, 'opponent'):
            self.opponent = self.env.players[1-self.agent_id]
        #if self.env.steps == 2: self.animation_sprite_2d.play('altroll')
        # Process inputs
        self.input.update(action)
        #self.direction = [action[0] - action[1], action[2] - action[3]]

        # Reward: TO DELETE
        multiple = 1 if self.body.position.x < 0 else -1
        self.env.add_reward(self.agent_id, multiple * (self.body.position.x - self.prev_x))

    def physics_process(self, delta: float) -> None:
        new_state: PlayerObjectState = self.state.physics_process(delta)
        self.hurtbox_collider.center = self.body.position
        self.body.velocity = (self.body.velocity.x + self.damage_velocity[0] + self.target_vel[0],
                              self.body.velocity.y + self.damage_velocity[1] + self.target_vel[1])


        if new_state is not None:
            new_state.reset(self.state)
            self.state.exit()
            self.state_str = f'{type(self.state).__name__} -> {type(new_state).__name__}'

            #print()
            self.state = new_state
            self.state.enter()
        log = {
            'transition': self.state_str
        }

        if hasattr(self.state, 'move_type'):
            log['move_type'] = self.state.move_type
        self.env.logger[self.agent_id] = log

        #self.body.velocity = pymunk.Vec2d(self.direction[0] * self.move_speed, self.body.velocity.y)
        #self.body.velocity = pymunk.Vec2d(self.direction[0] * self.move_speed, self.direction[1] * self.move_speed)

        self.prev_x = self.body.position.x
        self.prev_y = self.body.position.y
        self.damage_velocity = (0, 0)
        self.target_vel = (0, 0)

    def set_position_target_vel(self, vel: Tuple[float, float]) -> None:
        self.target_vel = vel


    @staticmethod
    def move_toward(current: float, target: float, delta: float) -> float:
        """
        Moves 'current' toward 'target' by 'delta' amount, but will not overshoot 'target'.
        If delta is negative, it moves away from 'target'.

        Examples:
        move_toward(5, 10, 4)    -> 9
        move_toward(10, 5, 4)    -> 6
        move_toward(5, 10, 9)    -> 10
        move_toward(10, 5, -1.5) -> 11.5
        """
        # If current already equals target, return target immediately.
        if current == target:
            return target

        # Calculate the difference and determine the movement direction.
        diff = target - current
        direction = diff / abs(diff)  # +1 if target > current, -1 if target < current

        if delta >= 0:
            # Move toward target: add (delta * direction)
            candidate = current + delta * direction
            # Clamp so we do not overshoot target.
            if direction > 0:
                return min(candidate, target)
            else:
                return max(candidate, target)
        else:
            # Move away from target: subtract (|delta| * direction)
            # (This reverses the movement direction relative to the vector toward target.)
            return current - abs(delta) * direction

#### Spawning
class SpawnerVFX(GameObject):
    def __init__(self, camera, world_pos, animation_folder: str, scale: float = 1.0, flipped = True):
        super().__init__()
        self.flipped = flipped
        self.camera = camera
        self.world_pos = [float(world_pos[0]), float(world_pos[1])]
        self.state: str = "hidden"          # "hidden" | "spawn" | "idle" | "despawn" | "pickup"
        self.next_state: str | None = None  # None = no scheduled transition
        self.state_timer: int = 0

        self.anim = AnimationSprite2D(camera=self.camera,
                                      scale=scale,
                                      animation_folder=animation_folder,
                                      agent_id=0)
        self.anim.load_animations(animation_folder)
        self.hide()

    # -------- internals --------
    def _steps(self, anim_name: str) -> int:
        a = self.anim.animations.get(anim_name)
        return int(sum(a.frames_per_step)) if a else 0

    def _do_transition(self):
        # Called by process() when a one-shot ends (or is zero-length)
        if self.state == "hidden":
            self.hide()
        elif self.next_state is None:
            # Shouldn't happen for one-shots; idle uses None intentionally.
            pass
        else:
            self.state = self.next_state
            self.state_timer = 0
            self.next_state = None
            self.anim.play(self.state)

    # -------- public API (no direct transitions here) --------
    def show_spawn(self):
        self.state = "spawn"
        self.next_state = "idle"                 # after spawn, go idle
        self.state_timer = self._steps("spawn")
        self.anim.play("spawn")

    def show_idle(self):
        self.state = "idle"
        self.next_state = None                   # idle loops, no scheduled transition
        self.state_timer = 0
        self.anim.play("idle")

    def show_despawn(self):
        self.state = "hidden"


    def show_pickup(self):
        self.state = "hidden"

    def hide(self):
        self.state = "hidden"
        self.next_state = None
        self.state_timer = 0
        self.anim.play(None)
        # Reset so next play starts from frame 0
        self.anim.current_frame_index = 0
        self.anim.frame_timer = 0

    # -------- game loop --------
    def render(self,surface, camera):
        if self.state == "hidden":
            return

        if self.state_timer <= 0:
            self._do_transition()
        else:
            self.state_timer -= 1
            if self.state_timer == 0:
                self._do_transition()

        self.anim.process(self.world_pos)

        if self.state == "hidden":
            return
        camera.canvas = surface
        self.anim.render(camera, flipped=self.flipped)
        
class WeaponGO(GameObject):
    def __init__(self, env, name, image: pygame.Surface, fall_speed: int = 0.1, physics_on: bool = False):

        self.env = env
        self.name = name
        self.image = image
        self.world_pos = [0.0, 0.0]
        self.active = False
        self.rect = self.image.get_rect()
        self.fall_speed = fall_speed
        self.physics_on = physics_on

         # NEW
        self.body = None
        self.shape = None
    def _ensure_body(self, camera):
        """Create a Pymunk body/shape sized to the sprite (in WORLD units)."""
        if self.body or not self.physics_on:
            return
        import pymunk

        # Convert sprite px → world units using your camera scale
        px_per_world = float(getattr(camera, "scale_gtp")())
        w_world = self.image.get_width()  / px_per_world
        h_world = self.image.get_height() / px_per_world

        # Box shape (no rotation): super high moment to keep it upright
        h_padding = 0.5
        shape = pymunk.Poly.create_box(None, (w_world, h_world+h_padding))
        
        body  = pymunk.Body(mass=100, moment=1e9)
        shape.body = body
        body.position = tuple(self.world_pos)
        shape.friction = 0.0
        shape.elasticity = 1
        shape.collision_type = 5  # weapon; ground is 2 in your env
        shape.owner = self

        self.env.space.add(body, shape)
        self.body, self.shape = body, shape

        self.shape.filter = pymunk.ShapeFilter(categories=WEAPON_CAT, mask=GROUND_CAT)

    def activate(self, camera, world_pos, current_frame):
        print('activate',str(current_frame))
        self.active = True
        self.world_pos = [float(world_pos[0]), float(world_pos[1])]
        self.spawn_frame = current_frame

        # NEW: if physics is on, build the body now
        self._ensure_body(camera)
        if self.body:
            self.body.position = tuple(self.world_pos)
            self.body.velocity = (0, 0)

    def deactivate(self):
        print('deactivate')
        self.active = False
        if self.body:
            try:
                self.env.space.remove(self.body, self.shape)
            except Exception:
                pass
            self.body = self.shape = None

    def physics_process(self,dt):
        if not self.physics_on:
            return
        if self.physics_on and self.body:
            # Let Pymunk + gravity handle motion; just mirror the position out for rendering
            self.world_pos[0] = float(self.body.position.x)
            self.world_pos[1] = float(self.body.position.y)
        """ if self.active:
            pass
            #colin
            self.world_pos[1] += self.fall_speed"""

    def render(self, surface, camera):
        if self.active:

            # same converter your Player uses (you called camera.gtp elsewhere)
            sx, sy = camera.gtp((self.world_pos[0], self.world_pos[1]))

          #  rect = self.image.get_rect(center=(int(sx), int(sy)))
           # surface.blit(self.image, rect) #for testing, martin 2

    def frames_alive(self, current_frame):
        return current_frame - self.spawn_frame


class WeaponPool:
    def __init__(self, weapon_images):
        self.pool = []
        self.weapon_images = weapon_images #dict : name --> pygame.Surface

    def get_weapon(self, env, name, physics_on):
        for i,w in enumerate(self.pool):
            if(not w.active and w.name == name):
                w.physics_on = physics_on
                return self.pool.pop(i)
        weapon = WeaponGO(env, name, self.weapon_images[name], 0.1, physics_on)
        return weapon

    def return_weapon(self, weapon):
        weapon.deactivate()
        self.pool.append(weapon)

class WeaponSpawner:
    def __init__(self, camera, id, env, pool, pos, cooldown_frames, despawn_frames):
       
        self.id = id
        self.camera = camera
        self.env = env
        self.pool = pool
        self.world_pos = pos
        self.og_cooldown_frames = cooldown_frames
        self.cooldown_frames = cooldown_frames
        self.last_spawn_frame = -(cooldown_frames-random.randint(0,350))
        
        self.active_weapon = None
        self.despawn_frames = despawn_frames

        #VFX 
        self.vfx = SpawnerVFX(camera=self.camera, world_pos=self.world_pos, animation_folder="spawnervfx", scale=1.25) # spawn.gif, idle.gif, despawn.gif, pickup.gif
        self.env.objects[f"SpawnerVFX{self.id}"] = self.vfx
        self.flag = False
 

    def try_pick_up(self,player,current_frame):
        if(self.flag):
         
            PICKUP_KEY = 'q'
            PICKUP_RADIUS = 10
            pressed = player.input.key_status[PICKUP_KEY].held or player.input.key_status[PICKUP_KEY].just_pressed
            
            w = self.active_weapon
            if w is None:
              return False
            
            if(player.weapon != "Punch"):
                return False
            # --- get weapon center in WORLD units ---



            #spear_img = pygame.Surface((40,16), pygame.SRCALPHA)
            #hitbox_size = Capsule.get_hitbox_size(290//2, 320//2)#david
            #self.hurtbox_collider = CapsuleCollider(center=(0, 0), width=hitbox_size[0], height=hitbox_size[1])

            weapon_center = (float(w.world_pos[0]), float(w.world_pos[1]))

            # Get weapon image size in pixels
            img_w_px = w.image.get_width()
            img_h_px = w.image.get_height()

            # If CapsuleCollider expects **world units**, convert pixels → world units:
            # This assumes your camera.scale_gtp() returns "pixels per world unit".
            scale_px_per_world = getattr(self.camera, "scale_gtp", lambda: 1.0)()
            img_w_world = img_w_px / float(scale_px_per_world)
            img_h_world = img_h_px / float(scale_px_per_world)

            # Create the capsule
            pickup_capsule = CapsuleCollider(
                center=weapon_center,
                width=img_w_world,
                height=img_h_world
            )
            # overlap test vs player's hurtbox (capsule-capsule)
            collided = player.hurtbox_collider.intersects(pickup_capsule)


            if pressed and collided:
                print('collided',w.name)
                
                player.weapon = w.name
                    # --- NEW: VFX pickup one-shot -> hidden
                if self.vfx:
                    self.vfx.show_pickup()
                self.last_spawn_frame = current_frame
                self.despawn_weapon()
                if(player.weapon == "Spear"):
                    player.attack_anims = {
                        MoveType.NLIGHT : ('idle', 'spearnlightfinisher'),
                        MoveType.DLIGHT : ('idle', 'speardlight'),
                        MoveType.SLIGHT : ('alpunch', 'spearslight'),
                        MoveType.NSIG   : ('alup', {28: 'spearnsig_held', 29: ('spearnsig_paper', 'spearnsig_rock', 'spearnsig_scissors')}),
                        MoveType.DSIG   : ('idle', {26: 'speardsig_held', 27: 'speardsig_end'}),
                        MoveType.SSIG   : ('alssig', {21: 'spearssig_held', 22: 'spearssig_end'}),
                        MoveType.NAIR   : ('alup', 'spearnlightnofinisher'),
                        MoveType.DAIR   : ('alpunch', 'speardair'),
                        MoveType.SAIR   : ('alpunch', 'spearsair'),
                        MoveType.RECOVERY : ('alup', 'spearrecovery'),
                        MoveType.GROUNDPOUND : ('algroundpound', {16: ['speargp', 'speargp_held'], 17: 'speargp_end', 18: 'speargp_end', 19: 'speargp_end'}),
                    }
                elif(player.weapon == "Hammer"):
                    
                    player.attack_anims = {
                        MoveType.NLIGHT : ('idle', 'hammernlightfinisher'),
                        MoveType.DLIGHT : ('idle', 'hammerdlight'),
                        MoveType.SLIGHT : ('alpunch', 'hammerslight'),
                        MoveType.NSIG   : ('alup', {28: 'hammernsig_held', 29: ('hammernsig_paper', 'hammernsig_rock', 'hammernsig_scissors')}),
                        MoveType.DSIG   : ('idle', {26: 'hammerdsig_held', 27: 'hammerdsig_end'}),
                        MoveType.SSIG   : ('alssig', {21: 'hammerssig_held', 22: 'hammerssig_end'}),
                        MoveType.NAIR   : ('alup', 'hammernlightnofinisher'),
                        MoveType.DAIR   : ('alpunch', 'hammerdair'),
                        MoveType.SAIR   : ('alpunch', 'hammersair'),
                        MoveType.RECOVERY : ('alup', 'hammerrecovery'),
                        MoveType.GROUNDPOUND : ('algroundpound', {16: ['hammergp', 'hammergp_held'], 17: 'hammergp_end', 18: 'hammergp_end', 19: 'hammergp_end'}),
                    }
                else:
                    self.attack_anims = {
            MoveType.NLIGHT : ('idle', 'unarmednlightfinisher'),
            MoveType.DLIGHT : ('idle', 'unarmeddlight'),
            MoveType.SLIGHT : ('alpunch', 'unarmedslight'),
            MoveType.NSIG   : ('alup', {28: 'unarmednsig_held', 29: ('unarmednsig_paper', 'unarmednsig_rock', 'unarmednsig_scissors')}),
            MoveType.DSIG   : ('idle', {26: 'unarmeddsig_held', 27: 'unarmeddsig_end'}),
            MoveType.SSIG   : ('alssig', {21: 'unarmedssig_held', 22: 'unarmedssig_end'}),
            MoveType.NAIR   : ('alup', 'unarmednlightnofinisher'),
            MoveType.DAIR   : ('alpunch', 'unarmeddair'),
            MoveType.SAIR   : ('alpunch', 'unarmedsair'),
            MoveType.RECOVERY : ('alup', 'unarmedrecovery'),
            MoveType.GROUNDPOUND : ('algroundpound', {16: ['unarmedgp', 'unarmedgp_held'], 17: 'unarmedgp_end', 18: 'unarmedgp_end', 19: 'unarmedgp_end'}),
        }

                return True
            return False


    def update(self, current_frame, number_active_spawners):
       
        if self.active_weapon and self.active_weapon.active:
            if(current_frame - self.last_spawn_frame >= self.vfx._steps("spawn")):
                self.flag = True
            #Despawn if alive too long
            if self.active_weapon.frames_alive(current_frame) > self.despawn_frames:
                 # --- NEW: VFX despawn one-shot -> hidden
                if self.vfx:
                    self.vfx.show_despawn()
                self.despawn_weapon()
            return
        #spawn if cooldown is over
        if current_frame - self.last_spawn_frame >= self.cooldown_frames:
            if(number_active_spawners <= 2): #kaden
                self.spawn_weapon(current_frame)
                self.flag = False

    def spawn_weapon(self, current_frame):#martin
        self.world_pos = [random.randint(-5,5),1.75]
        if random.randint(0, 1) == 0:
            name = "Spear"
        else:
            name = "Hammer"
      
        self.active_weapon = self.pool.get_weapon(self.env, name, False)
        self.active_weapon.activate(self.camera, self.world_pos,current_frame)

        self.last_spawn_frame = current_frame

        key = self.active_weapon.name+str(self.id)
        self.env.objects[key] = self.active_weapon

         # --- NEW: VFX spawn -> will auto-transition to idle
        if self.vfx:
            self.vfx.world_pos = (float(self.world_pos[0]), float(self.world_pos[1]))
            self.vfx.show_spawn()

    def despawn_weapon(self):
        if not self.active_weapon:
            return
        self.cooldown_frames = random.randint(int(self.og_cooldown_frames*0.5),int(self.og_cooldown_frames*1.5))
        self.pool.return_weapon(self.active_weapon)
        key = self.active_weapon.name+str(self.id)
        self.env.objects.pop(key,None)

        self.active_weapon = None





class WeaponSpawnController:
    def __init__(self, spawners: list[WeaponSpawner]):
        self.spawners = spawners

    def update(self, current_frame: int):
        for spawner in self.spawners:
            spawner.update(current_frame,len(self.spawners))
        # prune finished DroppedWeaponSpawner instances
        self.spawners = [s for s in self.spawners if not (hasattr(s, "done") and s.done)]


    def try_pick_up_all(self, players: List[Player],current_frame):
       # print(len(self.spawners)) #martin
        for spawner in self.spawners:

            for p in players:
                if not isinstance(p.state, AttackState) and not issubclass(p.state.__class__, AttackState):
                    spawner.try_pick_up(p, current_frame)



import random

class DroppedWeaponSpawner(WeaponSpawner):
    """
    One-shot spawner for a specific weapon (e.g., when a player 'drops' theirs).
    - Spawns immediately once with a fixed weapon_name.
    - Has its own lifetime (despawn after N frames).
    - Does NOT respawn after pickup/despawn.
    - Uses its own VFX folder/name so it can look different.
    """
    
    def __init__(
        self,
        camera,
        id,
        env,
        pool,
        pos,
        weapon_name: str,
        lifetime_frames: int = 300,
        vfx_folder: str = "-1",
        scale: float = 1.0,
        flipped:bool = False
    ):
        # Call your original WeaponSpawner __init__ with the same signature it already has
        super().__init__(camera, id, env, pool, pos, cooldown_frames=10**9, despawn_frames=lifetime_frames)
        self.flipped = flipped
       

        # our specific settings
        self.weapon_name = str(weapon_name)
        self._spawned_once = False
        self.done = False  # controller can prune completed droppeds

        # Replace VFX with a distinct one (optional)

  

        try:
            self.env.objects.pop(f"SpawnerVFX{self.id}", None)
        except Exception:
            pass
    
        if weapon_name == "Spear":
            vfx_folder = "spearvfx"
        elif weapon_name == "Hammer":
            vfx_folder = "hammervfx"
        
        self.vfx = SpawnerVFX(
            camera=self.camera,
            world_pos=self.world_pos,
            animation_folder=vfx_folder,
            scale=scale, flipped = flipped
        )
        self.env.objects[f"DroppedVFX{self.id}"] = self.vfx



        # Use a unique registry key for the actual weapon object this spawner creates
        self._weapon_obj_key = f"Dropped{self.weapon_name}{self.id}"

    # --- override to spawn our fixed weapon and register under our own key ---
    def spawn_weapon(self, current_frame):
        weapon = self.pool.get_weapon(self.env, self.weapon_name, True)
        weapon.activate(self.camera, self.world_pos, current_frame)
        self.active_weapon = weapon
        self.last_spawn_frame = current_frame
        self.env.objects[self._weapon_obj_key] = weapon

        if self.vfx:
            self.vfx.world_pos = (float(self.world_pos[0]), float(self.world_pos[1]))
            self.vfx.show_spawn()

    # --- override despawn to remove our custom key ---
    def despawn_weapon(self):
        if not self.active_weapon:
            return
        self.pool.return_weapon(self.active_weapon)
        self.active_weapon = None
        self.env.objects.pop(self._weapon_obj_key, None)

    # --- one-shot update: spawn once, then wait for pickup or lifetime expiry ---
    def update(self, current_frame, number_active_spawners):
        if(self.active_weapon != None):
            if(self.active_weapon.active):
                self.vfx.world_pos = self.active_weapon.world_pos #colin
                print(self.active_weapon.world_pos)

        if not self._spawned_once:
            self.spawn_weapon(current_frame)
            self._spawned_once = True
            return

        # weapon alive too long → despawn and finish
        if self.active_weapon and self.active_weapon.active:

          #  print(self.despawn_frames)

            if self.active_weapon.frames_alive(current_frame) >= self.despawn_frames:
                if self.vfx:
                    self.vfx.show_despawn()

                self.despawn_weapon()
                self.done = True
            return

        # if no active weapon (picked up already), we're done
        if self._spawned_once and (self.active_weapon is None or not self.active_weapon.active):
            self.done = True

    def try_pick_up(self,player, current_frame):
        PICKUP_KEY = 'q'
        PICKUP_RADIUS = 10
        pressed = player.input.key_status[PICKUP_KEY].held or player.input.key_status[PICKUP_KEY].just_pressed

        w = self.active_weapon
        if w is None:
            return False
        
        if(player.weapon != "Punch"):
            return False
        # --- get weapon center in WORLD units ---



        #spear_img = pygame.Surface((40,16), pygame.SRCALPHA)
        #hitbox_size = Capsule.get_hitbox_size(290//2, 320//2)#david
        #self.hurtbox_collider = CapsuleCollider(center=(0, 0), width=hitbox_size[0], height=hitbox_size[1])

        weapon_center = (float(w.world_pos[0]), float(w.world_pos[1]))

        # Get weapon image size in pixels
        img_w_px = w.image.get_width()
        img_h_px = w.image.get_height()

        # If CapsuleCollider expects **world units**, convert pixels → world units:
        # This assumes your camera.scale_gtp() returns "pixels per world unit".
        scale_px_per_world = getattr(self.camera, "scale_gtp", lambda: 1.0)()
        img_w_world = img_w_px / float(scale_px_per_world)
        img_h_world = img_h_px / float(scale_px_per_world)

        # Create the capsule
        pickup_capsule = CapsuleCollider(
            center=weapon_center,
            width=img_w_world,
            height=img_h_world
        )
        # overlap test vs player's hurtbox (capsule-capsule)
        collided = player.hurtbox_collider.intersects(pickup_capsule)


        if pressed and collided:
            print('pickup',w.name)
            player.weapon = w.name
                # --- NEW: VFX pickup one-shot -> hidden
            if self.vfx:
                self.vfx.show_pickup()
            self.despawn_weapon()
            if(player.weapon == "Spear"):
                player.attack_anims = {
                    MoveType.NLIGHT : ('idle', 'spearnlightfinisher'),
                    MoveType.DLIGHT : ('idle', 'speardlight'),
                    MoveType.SLIGHT : ('alpunch', 'spearslight'),
                    MoveType.NSIG   : ('alup', {28: 'spearnsig_held', 29: ('spearnsig_paper', 'spearnsig_rock', 'spearnsig_scissors')}),
                    MoveType.DSIG   : ('idle', {26: 'speardsig_held', 27: 'speardsig_end'}),
                    MoveType.SSIG   : ('alssig', {21: 'spearssig_held', 22: 'spearssig_end'}),
                    MoveType.NAIR   : ('alup', 'spearnlightnofinisher'),
                    MoveType.DAIR   : ('alpunch', 'speardair'),
                    MoveType.SAIR   : ('alpunch', 'spearsair'),
                    MoveType.RECOVERY : ('alup', 'spearrecovery'),
                    MoveType.GROUNDPOUND : ('algroundpound', {16: ['speargp', 'speargp_held'], 17: 'speargp_end', 18: 'speargp_end', 19: 'speargp_end'}),
                }
            elif(player.weapon == "Hammer"):
                
                player.attack_anims = {
                    MoveType.NLIGHT : ('idle', 'hammernlightfinisher'),
                    MoveType.DLIGHT : ('idle', 'hammerdlight'),
                    MoveType.SLIGHT : ('alpunch', 'hammerslight'),
                    MoveType.NSIG   : ('alup', {28: 'hammernsig_held', 29: ('hammernsig_paper', 'hammernsig_rock', 'hammernsig_scissors')}),
                    MoveType.DSIG   : ('idle', {26: 'hammerdsig_held', 27: 'hammerdsig_end'}),
                    MoveType.SSIG   : ('alssig', {21: 'hammerssig_held', 22: 'hammerssig_end'}),
                    MoveType.NAIR   : ('alup', 'hammernlightnofinisher'),
                    MoveType.DAIR   : ('alpunch', 'hammerdair'),
                    MoveType.SAIR   : ('alpunch', 'hammersair'),
                    MoveType.RECOVERY : ('alup', 'hammerrecovery'),
                    MoveType.GROUNDPOUND : ('algroundpound', {16: ['hammergp', 'hammergp_held'], 17: 'hammergp_end', 18: 'hammergp_end', 19: 'hammergp_end'}),
                }
            else:
                self.attack_anims = {
        MoveType.NLIGHT : ('idle', 'unarmednlightfinisher'),
        MoveType.DLIGHT : ('idle', 'unarmeddlight'),
        MoveType.SLIGHT : ('alpunch', 'unarmedslight'),
        MoveType.NSIG   : ('alup', {28: 'unarmednsig_held', 29: ('unarmednsig_paper', 'unarmednsig_rock', 'unarmednsig_scissors')}),
        MoveType.DSIG   : ('idle', {26: 'unarmeddsig_held', 27: 'unarmeddsig_end'}),
        MoveType.SSIG   : ('alssig', {21: 'unarmedssig_held', 22: 'unarmedssig_end'}),
        MoveType.NAIR   : ('alup', 'unarmednlightnofinisher'),
        MoveType.DAIR   : ('alpunch', 'unarmeddair'),
        MoveType.SAIR   : ('alpunch', 'unarmedsair'),
        MoveType.RECOVERY : ('alup', 'unarmedrecovery'),
        MoveType.GROUNDPOUND : ('algroundpound', {16: ['unarmedgp', 'unarmedgp_held'], 17: 'unarmedgp_end', 18: 'unarmedgp_end', 19: 'unarmedgp_end'}),
    }
            return True
        return False

    def try_drop(wb):#martin
           
        if hasattr(wb, "weapon_controller"):
            # lazy unique id
            if not hasattr(wb, "_next_spawner_id"):
                max_id = 0
                for s in getattr(wb.weapon_controller, "spawners", []):
                    try:
                        max_id = max(max_id, int(getattr(s, "id", 0)))
                    except Exception:
                        pass
                wb._next_spawner_id = max_id + 1

            for idx, player in enumerate(wb.players):
                if not isinstance(player.state, AttackState) and not issubclass(player.state.__class__, AttackState):
                    v_pressed = False
                    if hasattr(player, "input") and 'v' in player.input.key_status:
                        v_pressed = player.input.key_status['v'].just_pressed

                    current_weapon = getattr(player, "weapon", None)
                    if not (v_pressed and current_weapon and str(current_weapon).lower() != "punch"):
                        continue

                  

                    # ensure we can render it
                    if current_weapon not in wb.weapon_images:
                        print(f"[WARN] No image for '{current_weapon}' in weapon_images; skipping dropped spawner.")
                        continue

                    # simple player world pos (no class edits)
                    def _player_world_pos(p):
                        if hasattr(p, "world_pos"):
                            return [float(p.world_pos[0]), float(p.world_pos[1])]
                        if hasattr(p, "body"):
                            return [float(p.body.position.x), float(p.body.position.y)]
                        return [0.0, 0.0]

                    pos = _player_world_pos(player)
                    new_id = wb._next_spawner_id
                    wb._next_spawner_id += 1

                    flipped = player.facing == Facing.LEFT
                    if flipped:
                        a = 1
                    else:
                        a = -1
                    dropped = DroppedWeaponSpawner(
                        camera=wb.camera,
                        id=new_id,
                        env=wb,
                        pool=wb.weapon_pool,
                        pos=[pos[0]-a*0.1,pos[1]+0.27],#kaden
                        weapon_name=current_weapon,
                        lifetime_frames=250, #caleb             # tweak as desired
                        vfx_folder="", # distinct look for dropped
                        scale=1.0,flipped=flipped
                    )
                    wb.weapon_controller.spawners.append(dropped)

                    print(f"[FRAME {wb.steps}] Player {idx} dropped '{current_weapon}' spawner at {pos} (id {new_id}).")

                    # player loses weapon → back to Punch
                    player.weapon = "Punch"
                    player.attack_anims = {
            MoveType.NLIGHT : ('idle', 'unarmednlightfinisher'),
            MoveType.DLIGHT : ('idle', 'unarmeddlight'),
            MoveType.SLIGHT : ('alpunch', 'unarmedslight'),
            MoveType.NSIG   : ('alup', {28: 'unarmednsig_held', 29: ('unarmednsig_paper', 'unarmednsig_rock', 'unarmednsig_scissors')}),
            MoveType.DSIG   : ('idle', {26: 'unarmeddsig_held', 27: 'unarmeddsig_end'}),
            MoveType.SSIG   : ('alssig', {21: 'unarmedssig_held', 22: 'unarmedssig_end'}),
            MoveType.NAIR   : ('alup', 'unarmednlightnofinisher'),
            MoveType.DAIR   : ('alpunch', 'unarmeddair'),
            MoveType.SAIR   : ('alpunch', 'unarmedsair'),
            MoveType.RECOVERY : ('alup', 'unarmedrecovery'),
            MoveType.GROUNDPOUND : ('algroundpound', {16: ['unarmedgp', 'unarmedgp_held'], 17: 'unarmedgp_end', 18: 'unarmedgp_end', 19: 'unarmedgp_end'}),
        }
                    

# ### Hitbox and Hurtbox

# In[ ]:


import pygame
import math

class Capsule():

    def __init__(self):
        pass

    @staticmethod
    def drawArc(surface, center, r, th, start, stop, color):
        x, y = center
        points_outer = []
        points_inner = []
        n = round(r*abs(stop-start))
        if n<2:
            n = 2
        if n>30: n = 30
        for i in range(n):
            delta = i/(n-1)
            phi0 = start + (stop-start)*delta
            x0 = round(x+r*math.cos(phi0))
            y0 = round(y+r*math.sin(phi0))
            points_outer.append([x0,y0])
            phi1 = stop + (start-stop)*delta
            x1 = round(x+(r-th)*math.cos(phi1))
            y1 = round(y+(r-th)*math.sin(phi1))
            points_inner.append([x1,y1])
        points = points_outer + points_inner
        pygame.gfxdraw.aapolygon(surface, points, color)
        pygame.gfxdraw.filled_polygon(surface, points, color)

    @staticmethod
    def get_hitbox_offset(x_offset, y_offset):
        """
        Converts offset values into world coordinates.
        """
        return (x_offset * 2 * WarehouseBrawl.BRAWL_TO_UNITS,
                y_offset * 2 * WarehouseBrawl.BRAWL_TO_UNITS)

    @staticmethod
    def get_hitbox_size(width, height):
        """
        Converts hitbox width and height into world coordinates.
        """
        return (width * 2 * WarehouseBrawl.BRAWL_TO_UNITS,
                height * 2 * WarehouseBrawl.BRAWL_TO_UNITS)

    @staticmethod
    def draw_hitbox(camera: Camera, hitbox: np.ndarray, pos):
        """
        Draws a rounded rectangle (capsule) on the screen using PyGame.
        """
        Capsule.draw_hithurtbox(camera, hitbox, pos, color=(255, 0, 0))

    @staticmethod
    def draw_hurtbox(camera: Camera, hitbox: np.ndarray, pos):
        """
        Draws a rounded rectangle (capsule) on the screen using PyGame.
        """
        Capsule.draw_hithurtbox(camera, hitbox, pos, color=(247, 215, 5))

    @staticmethod
    def draw_hithurtbox(camera: Camera, hitbox: np.ndarray, pos: bool, color=(255, 0, 0)):
        """
        Draws a rounded rectangle (capsule) on the screen using PyGame.
        """

        # Get canvas
        canvas = camera.canvas

        # Hitbox: [x_offset, y_offset, width, height]
        x_offset, y_offset, width, height = hitbox

        # Convert from brawl units to game units
        size = Capsule.get_hitbox_size(width, height)
        x_offset, y_offset = Capsule.get_hitbox_offset(x_offset, y_offset)

        # Combine offset and position
        pos = np.array(pos) + np.array([x_offset, y_offset])

        # Convert to pixels using camera intrinsics
        scale_cst = camera.scale_gtp()
        size = (size[0] * scale_cst, size[1] * scale_cst)
        pos = camera.gtp(pos)

        rect = pygame.Rect(pos[0] - size[0] // 2,
                           pos[1] - size[1] // 2,
                           size[0], size[1])

        if width < height:
            # Vertical Capsule
            radius = size[0] // 2
            half_height = size[1] // 2
            circle_height = half_height - radius

            Capsule.drawArc(canvas, (pos[0], pos[1] - circle_height), radius, 2, math.pi, 2 * math.pi, color)
            Capsule.drawArc(canvas, (pos[0], pos[1] + circle_height), radius, 2, 0, math.pi, color)
            pygame.draw.line(canvas, color, (rect.left, rect.top + radius), (rect.left, rect.bottom - radius), 2)
            pygame.draw.line(canvas, color, (rect.right-2, rect.top + radius), (rect.right-2, rect.bottom - radius), 2)

        elif width == height:
            # Circular Capsule
            pygame.draw.circle(canvas, color, (rect.centerx, rect.centery), size[0] // 2, 2)

        else:
            # Horizontal Capsule
            radius = size[1] // 2
            half_width = size[0] // 2
            circle_width = half_width - radius

            Capsule.drawArc(canvas, (pos[0] + circle_width, pos[1]), radius, 2, 1.5 * math.pi, 2.5 * math.pi, color)
            Capsule.drawArc(canvas, (pos[0] - circle_width, pos[1]), radius, 2, 0.5 * math.pi, 1.5 * math.pi, color)
            pygame.draw.line(canvas, color, (rect.left + radius, rect.top), (rect.right - radius, rect.top), 2)
            pygame.draw.line(canvas, color, (rect.left + radius, rect.bottom-2), (rect.right - radius, rect.bottom-2), 2)

    @staticmethod
    def check_collision(hitbox_pos, width, height, collidables):
        """
        Checks for collision between the hitbox and a list of collidable objects.

        :param hitbox_pos: (x, y) position of the hitbox center.
        :param width: Width of the hitbox.
        :param height: Height of the hitbox.
        :param collidables: A list of PyGame Rect objects representing collidable objects.
        :return: List of colliding objects.
        """
        size = Capsule.get_hitbox_size(width, height)
        hitbox_rect = pygame.Rect(hitbox_pos[0] - size[0] // 2,
                                  hitbox_pos[1] - size[1] // 2,
                                  size[0], size[1])

        collisions = [obj for obj in collidables if hitbox_rect.colliderect(obj)]
        return collisions


# In[ ]:


class CapsuleCollider():
    def __init__(self, center, width, height, is_hurtbox=False):
        """
        :param center: (x, y) position of the capsule's center.
        :param width: Width of the capsule.
        :param height: Height of the capsule.
        """
        self.center = pygame.Vector2(center)
        self.width = width
        self.height = height
        self.radius = min(width, height) / 2  # Radius of cap circles
        self.is_circle = width == height  # If it's a perfect circle

    def draw(self, camera) -> None:
        # use Capsule to draw this
        Capsule.draw_hitbox(camera, [0, 0, self.width, self.height], self.center, facing_right=True)

    def __str__(self) -> str:
        return f"CapsuleCollider(center={self.center}, width={self.width}, height={self.height})"

    def update(self):
        # Define the main body rectangle
        center, width, height = self.center, self.width, self.height
        if not self.is_circle:
            if width < height:
                self.rect = pygame.Rect(center[0] - width / 2, center[1] - (height / 2 - self.radius),
                                        width, height - 2 * self.radius)
                self.cap1 = pygame.Vector2(center[0], center[1] - (height / 2 - self.radius))  # Top circle
                self.cap2 = pygame.Vector2(center[0], center[1] + (height / 2 - self.radius))  # Bottom circle
            else:
                self.rect = pygame.Rect(center[0] - (width / 2 - self.radius), center[1] - height / 2,
                                        width - 2 * self.radius, height)
                self.cap1 = pygame.Vector2(center[0] - (width / 2 - self.radius), center[1])  # Left circle
                self.cap2 = pygame.Vector2(center[0] + (width / 2 - self.radius), center[1])  # Right circle
        else:
            self.rect = None
            self.cap1 = self.center  # Single circle

    def intersects(self, other):
        """
        Checks if this capsule collider intersects with another.

        :param other: Another CapsuleCollider object.
        :return: True if colliding, False otherwise.
        """
        self.update()
        other.update()


        # Case 1: If both are circles (width == height)
        if self.is_circle and other.is_circle:
            collided = self._circle_circle_collision(self.cap1, self.radius, other.cap1, other.radius)

        # Case 2: If this is a circle but the other is a capsule
        elif self.is_circle:
            collided = (self._circle_circle_collision(self.cap1, self.radius, other.cap1, other.radius) or
                    self._circle_circle_collision(self.cap1, self.radius, other.cap2, other.radius) or
                    self._circle_rectangle_collision(self.cap1, self.radius, other.rect))

        # Case 3: If the other is a circle but this is a capsule
        elif other.is_circle:
            collided = (self._circle_circle_collision(self.cap1, self.radius, other.cap1, other.radius) or
                    self._circle_circle_collision(self.cap2, self.radius, other.cap1, other.radius) or
                    self._circle_rectangle_collision(other.cap1, other.radius, self.rect))

        # Case 4: Both are capsules
        else:
            collided = (self._circle_circle_collision(self.cap1, self.radius, other.cap1, other.radius) or
                    self._circle_circle_collision(self.cap1, self.radius, other.cap2, other.radius) or
                    self._circle_circle_collision(self.cap2, self.radius, other.cap1, other.radius) or
                    self._circle_circle_collision(self.cap2, self.radius, other.cap2, other.radius) or
                    self._rectangle_rectangle_collision(self.rect, other.rect) or
                    self._circle_rectangle_collision(self.cap1, self.radius, other.rect) or
                    self._circle_rectangle_collision(self.cap2, self.radius, other.rect) or
                    self._circle_rectangle_collision(other.cap1, other.radius, self.rect) or
                    self._circle_rectangle_collision(other.cap2, other.radius, self.rect))
        #if collided:
            #print(self, other)
        return collided

    def _circle_circle_collision(self, center1, radius1, center2, radius2):
        """Check if two circles intersect."""
        return center1.distance_to(center2) < (radius1 + radius2)

    def _rectangle_rectangle_collision(self, rect1, rect2):
        """Check if two rectangles overlap."""
        return rect1.colliderect(rect2)

    def _circle_rectangle_collision(self, circle_center, circle_radius, rect):
        """Check if a circle and a rectangle overlap."""
        if rect is None:
            return False  # If one of them is a pure circle, no need to check rectangle

        # Find the closest point on the rectangle to the circle center
        closest_x = max(rect.left, min(circle_center.x, rect.right))
        closest_y = max(rect.top, min(circle_center.y, rect.bottom))

        # Calculate the distance from this closest point to the circle center
        return circle_center.distance_to(pygame.Vector2(closest_x, closest_y)) < circle_radius


# ### Animation Test

# In[ ]:


class Particle(GameObject):
    ENV_FPS = 30  # Environment FPS

    def __init__(self, env, position, gif_path: str, scale: float = 1.0):
        """
        A temporary particle that plays an animation once and deletes itself.

        - `position`: The world position where the animation should be played.
        - `gif_path`: Path to the GIF animation.
        - `scale`: Scale factor for resizing frames.
        """
        super().__init__()
        self.env = env
        self.position = position
        self.finished = False
        self.scale = scale
        self.current_frame_index = 0
        self.frame_timer = 0

        # Load GIF and extract frames
        gif = Image.open(gif_path)
        self.frames = []
        self.frame_durations = []  # Store frame durations in milliseconds
        total_duration = 0

        for frame in ImageSequence.Iterator(gif):
            # Convert and scale frame
            pygame_frame = pygame.image.fromstring(frame.convert("RGBA").tobytes(), frame.size, "RGBA")
            scaled_frame = pygame.transform.scale(pygame_frame, (int(frame.width * scale), int(frame.height * scale)))
            self.frames.append(scaled_frame)

            # Extract frame duration
            duration = frame.info.get('duration', 100)  # Default 100ms if missing
            self.frame_durations.append(duration)
            total_duration += duration

        # Compute how many game steps each GIF frame should last
        self.frames_per_step = [max(1, round((duration / 1000) * self.ENV_FPS)) for duration in self.frame_durations]

    def process(self):
        """
        Advances the animation, ensuring it syncs properly with a 30 FPS game loop.
        """
        self.position = self.env.objects['opponent'].body.position
        if not self.finished:
            self.frame_timer += 1  # Increment frame timer (game steps)

            # Move to the next frame only when enough game steps have passed
            if self.frame_timer >= self.frames_per_step[self.current_frame_index]:
                self.frame_timer = 0
                self.current_frame_index += 1
                if self.current_frame_index >= len(self.frames):
                    self.current_frame_index = 0
                    #self.finished = True  # Mark for deletion

    def render(self, canvas: pygame.Surface, camera: Camera) -> None:
        """
        Draws the current animation frame on the screen at a fixed position.
        """

        # Define collidable objects (e.g., players)
        player_rect = pygame.Rect(300, 400, 50, 50)  # A player hitbox
        collidables = [player_rect]

        # Define a hitbox
        hitbox_pos = (0, 3)
        hitbox_pos = self.position
        hitbox = np.array([0, 0, 32, 480])

        # Draw the hitbox
        #Capsule.draw_hitbox(camera, hitbox, hitbox_pos)

        # Check for collisions
        #colliding_objects = BrawlHitboxUtility.check_collision(hitbox_pos, hitbox_width, hitbox_height, collidables)
        #if colliding_objects:
        #    print("Collision detected!")

        if not self.finished:
            screen_pos = camera.gtp(self.position)
            screen_pos = (0,0)
            #canvas.blit(self.frames[self.current_frame_index], screen_pos)
            self.draw_image(canvas, self.frames[self.current_frame_index], self.position, 2, camera)


<|MERGE_RESOLUTION|>--- conflicted
+++ resolved
@@ -2903,20 +2903,19 @@
         self.animation_sprite_2d = AnimationSprite2D(self.env.camera, 1.0, 'assets/player', agent_id)
         self.attack_sprite = AnimationSprite2D(self.env.camera, 2.0, 'assets/attacks', agent_id)
 
-<<<<<<< HEAD
+ 
         #colin
         self.shape.filter = pymunk.ShapeFilter(
     categories=PLAYER_CAT,
     mask=ALL_CATS & ~WEAPON_CAT
 )
-=======
+
         # Weapon mapping
         self.weapon_mapping = {
             "Punch": 0,
             "Spear": 1,
             "Hammer": 2
         }
->>>>>>> 4481acb2
 
     def get_obs(self) -> list[float]:
 
