--- conflicted
+++ resolved
@@ -47,6 +47,7 @@
 # -------------------------------------------------------------------
 
 import torch 
+import gymnasium as gym
 import gymnasium as gym
 from torch.nn import functional as F
 from torch import nn as nn
@@ -315,11 +316,7 @@
         return action
     
 class MLPPolicy(nn.Module):
-<<<<<<< HEAD
     def __init__(self, obs_dim: int = 64, action_dim: int = 10, hidden_dim: int = 256):
-=======
-    def __init__(self, obs_dim: int = 64, action_dim: int = 10, hidden_dim: int = 64):
->>>>>>> ae70a269
         """
         Optimized deep MLP policy with residual connections and layer normalization:
         - Deeper architecture (5 layers instead of 3)
@@ -388,11 +385,7 @@
     - Increased features_dim for better representation
     - Larger hidden dimensions for complex pattern learning
     '''
-<<<<<<< HEAD
     def __init__(self, observation_space: gym.Space, features_dim: int = 256, hidden_dim: int = 256):
-=======
-    def __init__(self, observation_space: gym.Space, features_dim: int = 64, hidden_dim: int = 64):
->>>>>>> ae70a269
         super(MLPExtractor, self).__init__(observation_space, features_dim)
         self.model = MLPPolicy(
             obs_dim=observation_space.shape[0],
@@ -412,21 +405,14 @@
         )
     
 class CustomAgent(Agent):
-<<<<<<< HEAD
     """
     Optimized Custom Agent with improved hyperparameters and training stability
     """
-=======
->>>>>>> ae70a269
     def __init__(self, sb3_class: Optional[Type[BaseAlgorithm]] = PPO, file_path: str = None, extractor: BaseFeaturesExtractor = None):
         self.sb3_class = sb3_class
         self.extractor = extractor
         super().__init__(file_path)
-<<<<<<< HEAD
-
-=======
-    
->>>>>>> ae70a269
+
     def _initialize(self) -> None:
         if self.file_path is None:
             # Optimized hyperparameters for better training performance
@@ -754,21 +740,12 @@
 
     # Optimized save settings for better checkpoint management
     save_handler = SaveHandler(
-<<<<<<< HEAD
         agent=my_agent,
         save_freq=50_000,        # More frequent saves (every 50k steps) to track progress better
         max_saved=50,            # Keep more checkpoints for diverse self-play opponents
         save_path='checkpoints',
         run_name='experiment_optimized_v5',  # Clear naming for optimized run
         mode=SaveHandlerMode.FORCE
-=======
-        agent=my_agent, # Agent to save
-        save_freq=100_000, # Save frequency
-        max_saved=40, # Maximum number of saved models
-        save_path='checkpoints', # Save path
-        run_name='experiment_9',
-        mode=SaveHandlerMode.FORCE # Save mode, FORCE or RESUME
->>>>>>> ae70a269
     )
 
     # Optimized opponent configuration with better distribution
